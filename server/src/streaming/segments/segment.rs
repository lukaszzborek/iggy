--- conflicted
+++ resolved
@@ -9,12 +9,7 @@
 
 pub const LOG_EXTENSION: &str = "log";
 pub const INDEX_EXTENSION: &str = "index";
-<<<<<<< HEAD
-pub const TIME_INDEX_EXTENSION: &str = "timeindex";
 pub const MAX_SIZE_BYTES: u32 = 4000 * 1000 * 1000;
-=======
-pub const MAX_SIZE_BYTES: u32 = 1000 * 1000 * 1000;
->>>>>>> 5fb550de
 
 #[derive(Debug)]
 pub struct Segment {
@@ -83,15 +78,7 @@
                 true => Some(Vec::new()),
                 false => None,
             },
-<<<<<<< HEAD
-            time_indexes: match config.segment.cache_time_indexes {
-                true => Some(Vec::new()),
-                false => None,
-            },
             unsaved_messages,
-=======
-            unsaved_messages: None,
->>>>>>> 5fb550de
             is_closed: false,
             size_of_parent_stream,
             size_of_parent_partition,
@@ -247,48 +234,4 @@
 
         assert!(segment.indexes.is_none());
     }
-<<<<<<< HEAD
-
-    #[test]
-    fn should_not_initialize_time_indexes_cache_when_disabled() {
-        let storage = Arc::new(get_test_system_storage());
-        let stream_id = 1;
-        let topic_id = 2;
-        let partition_id = 3;
-        let start_offset = 0;
-        let config = Arc::new(SystemConfig {
-            segment: SegmentConfig {
-                cache_time_indexes: false,
-                ..Default::default()
-            },
-            ..Default::default()
-        });
-        let message_expiry = IggyExpiry::NeverExpire;
-        let size_of_parent_stream = Arc::new(AtomicU64::new(0));
-        let size_of_parent_topic = Arc::new(AtomicU64::new(0));
-        let size_of_parent_partition = Arc::new(AtomicU64::new(0));
-        let messages_count_of_parent_stream = Arc::new(AtomicU64::new(0));
-        let messages_count_of_parent_topic = Arc::new(AtomicU64::new(0));
-        let messages_count_of_parent_partition = Arc::new(AtomicU64::new(0));
-
-        let segment = Segment::create(
-            stream_id,
-            topic_id,
-            partition_id,
-            start_offset,
-            None,
-            config,
-            storage,
-            message_expiry,
-            size_of_parent_stream,
-            size_of_parent_topic,
-            size_of_parent_partition,
-            messages_count_of_parent_stream,
-            messages_count_of_parent_topic,
-            messages_count_of_parent_partition,
-        );
-        assert!(segment.time_indexes.is_none());
-    }
-=======
->>>>>>> 5fb550de
 }