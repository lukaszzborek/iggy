mod converter;
mod persistency;

use crate::compat::storage_conversion::persistency::{personal_access_tokens, streams, users};
use crate::configs::system::SystemConfig;
use crate::state::system::{PartitionState, StreamState, TopicState};
use crate::state::State;
use crate::streaming::batching::message_batch::RetainedMessageBatch;
use crate::streaming::iggy_storage::{
    PartitionStorage, SegmentStorage, StreamStorage, SystemInfoStorage, SystemStorage, TopicStorage,
};
use crate::streaming::partitions::partition::{ConsumerOffset, Partition};
use crate::streaming::persistence::persister::Persister;
use crate::streaming::segments::index::{Index, IndexRange};
use crate::streaming::segments::segment::Segment;
use crate::streaming::streams::stream::Stream;
use crate::streaming::systems::info::SystemInfo;
use crate::streaming::topics::topic::Topic;
use async_trait::async_trait;
use iggy::consumer::ConsumerKind;
use iggy::error::IggyError;
use iggy::utils::byte_size::IggyByteSize;
use std::path::Path;
use std::sync::Arc;
use tokio::fs::{read_dir, rename};
use tracing::{error, info};

pub async fn init(
    config: Arc<SystemConfig>,
    metadata: Arc<dyn State>,
    storage: Arc<SystemStorage>,
) -> Result<(), IggyError> {
    if Path::new(&config.get_state_log_path()).exists() {
        info!("State log already exists, skipping storage migration");
        return Ok(());
    }

    let path = config.get_database_path();
    if path.is_none() {
        info!("No database path configured, skipping storage migration");
        return Ok(());
    }

    let database_path = path.unwrap();
    if !Path::new(&database_path).exists() {
        error!("Database directory: {database_path} does not exist - cannot migrate storage.");
        return Err(IggyError::CannotOpenDatabase(database_path));
    }

    let db_file = format!("{database_path}/db");
    if !Path::new(&db_file).exists() {
        error!("Database file at path: {db_file} does not exist - cannot migrate storage.");
        return Err(IggyError::CannotOpenDatabase(db_file));
    }

    info!("Starting storage migration, database path: {database_path}");
    let db = sled::open(&database_path);
    if db.is_err() {
        panic!("Cannot open database at: {database_path}");
    }
    let db = db.unwrap();
    let mut streams = Vec::new();
    let dir_entries = read_dir(&config.get_streams_path()).await;
    if let Err(error) = dir_entries {
        error!("Cannot read streams directory: {}", error);
        return Err(IggyError::CannotReadStreams);
    }

    let noop_storage = SystemStorage {
        info: Arc::new(NoopSystemInfoStorage {}),
        stream: Arc::new(NoopStreamStorage {}),
        topic: Arc::new(NoopTopicStorage {}),
        partition: Arc::new(NoopPartitionStorage {}),
        segment: Arc::new(NoopSegmentStorage {}),
        persister: Arc::new(NoopPersister {}),
    };
    let noop_storage = Arc::new(noop_storage);
    let mut dir_entries = dir_entries.unwrap();
    while let Some(dir_entry) = dir_entries.next_entry().await.unwrap_or(None) {
        let name = dir_entry.file_name().into_string().unwrap();
        let stream_id = name.parse::<u32>();
        if stream_id.is_err() {
            error!("Invalid stream ID file with name: '{}'.", name);
            continue;
        }

        let stream_id = stream_id.unwrap();
        let mut stream = Stream::empty(stream_id, "stream", config.clone(), noop_storage.clone());
        streams::load(&config, &db, &mut stream).await?;
        streams.push(stream);
    }

    let users = users::load_all(&db).await?;
    let personal_access_tokens = personal_access_tokens::load_all(&db).await?;
    converter::convert(metadata, storage, streams, users, personal_access_tokens).await?;
    let old_database_path = format!("{database_path}_old");
    rename(&database_path, &old_database_path).await?;
    info!("Storage migration has completed, new state log was cacreated and old database was moved to: {old_database_path} (now it can be safely deleted).");
    Ok(())
}

struct NoopPersister {}
struct NoopSystemInfoStorage {}
struct NoopStreamStorage {}
struct NoopTopicStorage {}
struct NoopPartitionStorage {}
struct NoopSegmentStorage {}

#[async_trait]
impl Persister for NoopPersister {
    async fn append(&self, _path: &str, _bytes: &[u8]) -> Result<(), IggyError> {
        Ok(())
    }

    async fn overwrite(&self, _path: &str, _bytes: &[u8]) -> Result<(), IggyError> {
        Ok(())
    }

    async fn delete(&self, _path: &str) -> Result<(), IggyError> {
        Ok(())
    }
}

#[async_trait]
impl SystemInfoStorage for NoopSystemInfoStorage {
    async fn load(&self) -> Result<SystemInfo, IggyError> {
        Ok(SystemInfo::default())
    }

    async fn save(&self, _system_info: &SystemInfo) -> Result<(), IggyError> {
        Ok(())
    }
}

#[async_trait]
impl StreamStorage for NoopStreamStorage {
    async fn load(&self, _stream: &mut Stream, _state: StreamState) -> Result<(), IggyError> {
        Ok(())
    }

    async fn save(&self, _stream: &Stream) -> Result<(), IggyError> {
        Ok(())
    }

    async fn delete(&self, _stream: &Stream) -> Result<(), IggyError> {
        Ok(())
    }
}

#[async_trait]
impl TopicStorage for NoopTopicStorage {
    async fn load(&self, _topic: &mut Topic, _state: TopicState) -> Result<(), IggyError> {
        Ok(())
    }

    async fn save(&self, _topic: &Topic) -> Result<(), IggyError> {
        Ok(())
    }

    async fn delete(&self, _topic: &Topic) -> Result<(), IggyError> {
        Ok(())
    }
}

#[async_trait]
impl PartitionStorage for NoopPartitionStorage {
    async fn load(
        &self,
        _partition: &mut Partition,
        _state: PartitionState,
    ) -> Result<(), IggyError> {
        Ok(())
    }

    async fn save(&self, _partition: &Partition) -> Result<(), IggyError> {
        Ok(())
    }

    async fn delete(&self, _partition: &Partition) -> Result<(), IggyError> {
        Ok(())
    }

    async fn save_consumer_offset(&self, _offset: &ConsumerOffset) -> Result<(), IggyError> {
        Ok(())
    }

    async fn load_consumer_offsets(
        &self,
        _kind: ConsumerKind,
        _path: &str,
    ) -> Result<Vec<ConsumerOffset>, IggyError> {
        Ok(vec![])
    }

    async fn delete_consumer_offsets(&self, _path: &str) -> Result<(), IggyError> {
        Ok(())
    }

    async fn delete_consumer_offset(&self, _path: &str) -> Result<(), IggyError> {
        Ok(())
    }
}

#[async_trait]
impl SegmentStorage for NoopSegmentStorage {
    async fn load(&self, _segment: &mut Segment) -> Result<(), IggyError> {
        Ok(())
    }

    async fn save(&self, _segment: &Segment) -> Result<(), IggyError> {
        Ok(())
    }

    async fn delete(&self, _segment: &Segment) -> Result<(), IggyError> {
        Ok(())
    }

    async fn load_message_batches(
        &self,
        _segment: &Segment,
        _index_range: &IndexRange,
    ) -> Result<Vec<RetainedMessageBatch>, IggyError> {
        Ok(vec![])
    }

    async fn load_newest_batches_by_size(
        &self,
        _segment: &Segment,
        _size: u64,
    ) -> Result<Vec<RetainedMessageBatch>, IggyError> {
        Ok(vec![])
    }

    async fn save_batches(
        &self,
        _segment: &Segment,
        _batch: RetainedMessageBatch,
<<<<<<< HEAD
        _fsync: bool,
    ) -> Result<u32, IggyError> {
        Ok(0)
=======
    ) -> Result<IggyByteSize, IggyError> {
        Ok(IggyByteSize::default())
>>>>>>> fe2cada0
    }

    async fn load_message_ids(&self, _segment: &Segment) -> Result<Vec<u128>, IggyError> {
        Ok(vec![])
    }

    async fn load_checksums(&self, _segment: &Segment) -> Result<(), IggyError> {
        Ok(())
    }

    async fn load_all_indexes(&self, _segment: &Segment) -> Result<Vec<Index>, IggyError> {
        Ok(vec![])
    }

    async fn load_index_range(
        &self,
        _segment: &Segment,
        _index_start_offset: u64,
        _index_end_offset: u64,
    ) -> Result<Option<IndexRange>, IggyError> {
        Ok(None)
    }

    async fn save_index(&self, _index_path: &str, _index: Index) -> Result<(), IggyError> {
        Ok(())
    }

    async fn try_load_index_for_timestamp(
        &self,
        _segment: &Segment,
        _timestamp: u64,
    ) -> Result<Option<Index>, IggyError> {
        Ok(None)
    }
}<|MERGE_RESOLUTION|>--- conflicted
+++ resolved
@@ -235,14 +235,8 @@
         &self,
         _segment: &Segment,
         _batch: RetainedMessageBatch,
-<<<<<<< HEAD
-        _fsync: bool,
-    ) -> Result<u32, IggyError> {
-        Ok(0)
-=======
     ) -> Result<IggyByteSize, IggyError> {
         Ok(IggyByteSize::default())
->>>>>>> fe2cada0
     }
 
     async fn load_message_ids(&self, _segment: &Segment) -> Result<Vec<u128>, IggyError> {
