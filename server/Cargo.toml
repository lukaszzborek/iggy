[package]
name = "server"
<<<<<<< HEAD
version = "0.4.61"
=======
version = "0.4.70"
>>>>>>> 5fb550de
edition = "2021"
build = "src/build.rs"

[features]
default = []
jemalloc = ["dep:tikv-jemallocator"]
tokio-console = ["dep:console-subscriber", "tokio/tracing"]

[dependencies]
ahash = { version = "0.8.11" }
anyhow = "1.0.86"
async-trait = "0.1.82"
atone = "0.3.7"
axum = "0.7.5"
axum-server = { version = "0.7.1", features = ["tls-rustls"] }
bcrypt = "0.15.1"
bincode = "1.3.3"
blake3 = "1.5.4"
bytes = "1.6.0"
clap = { version = "4.5.17", features = ["derive"] }
console-subscriber = { version = "0.4.0", optional = true }
dashmap = "6.0.1"
derive_more = "1.0.0"
figlet-rs = "0.1.5"
figment = { version = "0.10.18", features = ["json", "toml", "env"] }
flume = "0.11.0"
futures = "0.3.30"
iggy = { path = "../sdk" }
jsonwebtoken = "9.3.0"
log = "0.4.20"
moka = { version = "0.12.5", features = ["future"] }
openssl = { version = "0.10.66", features = ["vendored"] }
opentelemetry = { version = "0.26.0", features = ["trace", "logs"] }
opentelemetry-appender-tracing = { version = "0.26.0", features = ["log"] }
opentelemetry-otlp = { version = "0.26.0", features = [
    "logs",
    "trace",
    "grpc-tonic",
    "http",
    "http-proto",
    "reqwest-client",
    "tokio",
] }
opentelemetry-semantic-conventions = { version = "0.26.0" }
opentelemetry_sdk = { version = "0.26.0", features = [
    "rt-tokio",
    "logs",
    "trace",
    "tokio",
] }
prometheus-client = "0.22.2"
quinn = { version = "0.11.5" }
rcgen = "0.13.1"
reqwest = { version = "0.12.4", features = [
    "rustls-tls",
    "rustls-tls-no-provider",
] }
ring = "0.17.8"
rmp-serde = "1.3.0"
rust-s3 = { version = "0.34.0", features = ["default"] }
rustls = { version = "0.23.10" }
rustls-pemfile = "2.1.2"
serde = { version = "1.0.210", features = ["derive", "rc"] }
serde_json = "1.0.127"
serde_with = { version = "3.8.1", features = ["base64", "macros"] }
sled = "0.34.7"
static-toml = "1.2.0"
strip-ansi-escapes = "0.2.0"
strum = { version = "0.26.2", features = ["derive"] }
sysinfo = "0.32.0"
thiserror = "1.0.61"
tokio = { version = "1.40.0", features = ["full"] }
tokio-native-tls = "0.3.1"
toml = "0.8.14"
tower-http = { version = "0.6.1", features = [
    "add-extension",
    "cors",
    "trace",
] }
tracing = { version = "0.1.40" }
tracing-appender = "0.2.3"
tracing-opentelemetry = { version = "0.27.0" }
tracing-subscriber = { version = "0.3.18", features = ["fmt", "env-filter"] }
ulid = "1.1.2"
uuid = { version = "1.1.0", features = ["v7", "fast-rng", "zerocopy"] }
xxhash-rust = { version = "0.8.12", features = ["xxh32"] }

[target.'cfg(not(target_env = "msvc"))'.dependencies]
tikv-jemallocator = { version = "0.6", optional = true }

[build-dependencies]
figment = { version = "0.10.18", features = ["json", "toml", "env"] }
serde_json = "1.0.127"
vergen-git2 = { version = "1.0.0", features = [
    "build",
    "cargo",
    "rustc",
    "si",
] }

[[bin]]
name = "iggy-server"
path = "src/main.rs"

# This is a workaround for cargo-udeps to ignore these dependencies
# in case if feature 'tokio-console' is enabled.
[package.metadata.cargo-udeps.ignore]
normal = ["tracing-appender", "strip-ansi-escapes"]

[package.metadata.cargo-machete]
ignored = ["rust-s3"]<|MERGE_RESOLUTION|>--- conflicted
+++ resolved
@@ -1,10 +1,6 @@
 [package]
 name = "server"
-<<<<<<< HEAD
-version = "0.4.61"
-=======
 version = "0.4.70"
->>>>>>> 5fb550de
 edition = "2021"
 build = "src/build.rs"
 
