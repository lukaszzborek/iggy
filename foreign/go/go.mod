module github.com/apache/iggy/foreign/go

go 1.23.0

toolchain go1.23.1

require (
	github.com/google/uuid v1.6.0
	github.com/klauspost/compress v1.17.11
<<<<<<< HEAD
=======
	gopkg.in/yaml.v3 v3.0.1
>>>>>>> 7ef307c4
)<|MERGE_RESOLUTION|>--- conflicted
+++ resolved
@@ -7,8 +7,5 @@
 require (
 	github.com/google/uuid v1.6.0
 	github.com/klauspost/compress v1.17.11
-<<<<<<< HEAD
-=======
 	gopkg.in/yaml.v3 v3.0.1
->>>>>>> 7ef307c4
 )