// Licensed to the Apache Software Foundation (ASF) under one
// or more contributor license agreements.  See the NOTICE file
// distributed with this work for additional information
// regarding copyright ownership.  The ASF licenses this file
// to you under the Apache License, Version 2.0 (the
// "License"); you may not use this file except in compliance
// with the License.  You may obtain a copy of the License at
//
//   http://www.apache.org/licenses/LICENSE-2.0
//
// Unless required by applicable law or agreed to in writing,
// software distributed under the License is distributed on an
// "AS IS" BASIS, WITHOUT WARRANTIES OR CONDITIONS OF ANY
// KIND, either express or implied.  See the License for the
// specific language governing permissions and limitations
// under the License.

package tcp

import (
	binaryserialization "github.com/apache/iggy/foreign/go/binary_serialization"
	iggcon "github.com/apache/iggy/foreign/go/contracts"
	ierror "github.com/apache/iggy/foreign/go/errors"
)

func (tms *IggyTcpClient) GetTopics(streamId iggcon.Identifier) ([]iggcon.Topic, error) {
	message := binaryserialization.SerializeIdentifier(streamId)
	buffer, err := tms.sendAndFetchResponse(message, iggcon.GetTopicsCode)
	if err != nil {
		return nil, err
	}

	return binaryserialization.DeserializeTopics(buffer)
}

func (tms *IggyTcpClient) GetTopic(streamId iggcon.Identifier, topicId iggcon.Identifier) (*iggcon.TopicDetails, error) {
	message := binaryserialization.SerializeIdentifiers(streamId, topicId)
	buffer, err := tms.sendAndFetchResponse(message, iggcon.GetTopicCode)
	if err != nil {
		return nil, err
	}
	if len(buffer) == 0 {
		return nil, ierror.ErrTopicIdNotFound
	}

	topic, err := binaryserialization.DeserializeTopic(buffer)
	if err != nil {
		return nil, err
	}

	return topic, nil
}

func (tms *IggyTcpClient) CreateTopic(
	streamId iggcon.Identifier,
	name string,
	partitionsCount uint32,
	compressionAlgorithm iggcon.CompressionAlgorithm,
	messageExpiry iggcon.Duration,
	maxTopicSize uint64,
	replicationFactor *uint8,
	topicId *uint32,
) (*iggcon.TopicDetails, error) {
<<<<<<< HEAD
	if MaxStringLength < len(name) {
		return nil, ierror.TextTooLong("topic_name")
	}
=======
	if topicId != nil && *topicId == 0 {
		return nil, ierror.ErrInvalidTopicId
	}
	if len(name) == 0 || len(name) > MaxStringLength {
		return nil, ierror.ErrInvalidTopicName
	}
	if partitionsCount > MaxPartitionCount {
		return nil, ierror.ErrTooManyPartitions
	}
	if replicationFactor != nil && *replicationFactor == 0 {
		return nil, ierror.ErrInvalidReplicationFactor
	}

>>>>>>> 7ef307c4
	serializedRequest := binaryserialization.TcpCreateTopicRequest{
		StreamId:             streamId,
		Name:                 name,
		PartitionsCount:      partitionsCount,
		CompressionAlgorithm: compressionAlgorithm,
		MessageExpiry:        messageExpiry,
		MaxTopicSize:         maxTopicSize,
		ReplicationFactor:    replicationFactor,
		TopicId:              topicId,
	}
	buffer, err := tms.sendAndFetchResponse(serializedRequest.Serialize(), iggcon.CreateTopicCode)
	if err != nil {
		return nil, err
	}
	topic, err := binaryserialization.DeserializeTopic(buffer)
	return topic, err
}

func (tms *IggyTcpClient) UpdateTopic(
	streamId iggcon.Identifier,
	topicId iggcon.Identifier,
	name string,
	compressionAlgorithm iggcon.CompressionAlgorithm,
	messageExpiry iggcon.Duration,
	maxTopicSize uint64,
	replicationFactor *uint8,
) error {
<<<<<<< HEAD
	if MaxStringLength < len(name) {
		return ierror.TextTooLong("topic_name")
=======
	if len(name) == 0 || len(name) > MaxStringLength {
		return ierror.ErrInvalidTopicName
	}
	if replicationFactor != nil && *replicationFactor == 0 {
		return ierror.ErrInvalidReplicationFactor
>>>>>>> 7ef307c4
	}
	serializedRequest := binaryserialization.TcpUpdateTopicRequest{
		StreamId:             streamId,
		TopicId:              topicId,
		CompressionAlgorithm: compressionAlgorithm,
		MessageExpiry:        messageExpiry,
		MaxTopicSize:         maxTopicSize,
		ReplicationFactor:    replicationFactor,
		Name:                 name}
	_, err := tms.sendAndFetchResponse(serializedRequest.Serialize(), iggcon.UpdateTopicCode)
	return err
}

func (tms *IggyTcpClient) DeleteTopic(streamId, topicId iggcon.Identifier) error {
	message := binaryserialization.SerializeIdentifiers(streamId, topicId)
	_, err := tms.sendAndFetchResponse(message, iggcon.DeleteTopicCode)
	return err
}<|MERGE_RESOLUTION|>--- conflicted
+++ resolved
@@ -61,11 +61,6 @@
 	replicationFactor *uint8,
 	topicId *uint32,
 ) (*iggcon.TopicDetails, error) {
-<<<<<<< HEAD
-	if MaxStringLength < len(name) {
-		return nil, ierror.TextTooLong("topic_name")
-	}
-=======
 	if topicId != nil && *topicId == 0 {
 		return nil, ierror.ErrInvalidTopicId
 	}
@@ -79,7 +74,6 @@
 		return nil, ierror.ErrInvalidReplicationFactor
 	}
 
->>>>>>> 7ef307c4
 	serializedRequest := binaryserialization.TcpCreateTopicRequest{
 		StreamId:             streamId,
 		Name:                 name,
@@ -107,16 +101,11 @@
 	maxTopicSize uint64,
 	replicationFactor *uint8,
 ) error {
-<<<<<<< HEAD
-	if MaxStringLength < len(name) {
-		return ierror.TextTooLong("topic_name")
-=======
 	if len(name) == 0 || len(name) > MaxStringLength {
 		return ierror.ErrInvalidTopicName
 	}
 	if replicationFactor != nil && *replicationFactor == 0 {
 		return ierror.ErrInvalidReplicationFactor
->>>>>>> 7ef307c4
 	}
 	serializedRequest := binaryserialization.TcpUpdateTopicRequest{
 		StreamId:             streamId,
