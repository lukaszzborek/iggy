--- conflicted
+++ resolved
@@ -17,297 +17,4 @@
 
 //go:generate go run ./generator/main.go
 
-<<<<<<< HEAD
-import "fmt"
-
-type IggyError struct {
-	Code    int
-	Message string
-}
-
-func (e *IggyError) Error() string {
-	return fmt.Sprintf("%v: '%v'", e.Code, e.Message)
-}
-
-func CustomError(message string) error {
-	return &IggyError{
-		Code:    9999,
-		Message: message,
-	}
-}
-
-func TextTooLong(message string) error {
-	return &IggyError{
-		Code:    9999,
-		Message: message + "_too_long",
-	}
-}
-
-func MapFromCode(code int) error {
-	return &IggyError{
-		Code:    code,
-		Message: TranslateErrorCode(code),
-	}
-}
-
-func TranslateErrorCode(code int) string {
-	switch code {
-	case 1:
-		return "error"
-	case 2:
-		return "invalid_configuration"
-	case 3:
-		return "invalid_command"
-	case 4:
-		return "invalid_format"
-	case 5:
-		return "feature_unavailable"
-	case 6:
-		return "invalid_identifier"
-	case 10:
-		return "cannot_create_base_directory"
-	case 20:
-		return "resource_not_found"
-	case 21:
-		return "cannot_load_resource"
-	case 22:
-		return "cannot_save_resource"
-	case 23:
-		return "cannot_delete_resource"
-	case 24:
-		return "cannot_serialize_resource"
-	case 25:
-		return "cannot_deserialize_resource"
-	case 40:
-		return "unauthenticated"
-	case 41:
-		return "unauthorized"
-	case 42:
-		return "invalid_credentials"
-	case 43:
-		return "invalid_username"
-	case 44:
-		return "invalid_password"
-	case 51:
-		return "not_connected"
-	case 52:
-		return "request_error"
-	case 60:
-		return "invalid_encryption_key"
-	case 61:
-		return "cannot_encrypt_data"
-	case 62:
-		return "cannot_decrypt_data"
-	case 100:
-		return "client_not_found"
-	case 101:
-		return "invalid_client_id"
-	case 200:
-		return "io_error"
-	case 201:
-		return "write_error"
-	case 202:
-		return "cannot_parse_utf8"
-	case 203:
-		return "cannot_parse_int"
-	case 204:
-		return "cannot_parse_slice"
-	case 206:
-		return "connection_closed"
-	case 300:
-		return "http_response_error"
-	case 301:
-		return "request_middleware_error"
-	case 302:
-		return "cannot_create_endpoint"
-	case 303:
-		return "cannot_parse_url"
-	case 304:
-		return "invalid_response"
-	case 305:
-		return "empty_response"
-	case 306:
-		return "cannot_parse_address"
-	case 307:
-		return "read_error"
-	case 308:
-		return "connection_error"
-	case 309:
-		return "read_to_end_error"
-	case 1000:
-		return "cannot_create_streams_directory"
-	case 1001:
-		return "cannot_create_stream_directory"
-	case 1002:
-		return "cannot_create_stream_info"
-	case 1003:
-		return "cannot_update_stream_info"
-	case 1004:
-		return "cannot_open_stream_info"
-	case 1005:
-		return "cannot_read_stream_info"
-	case 1006:
-		return "cannot_create_stream"
-	case 1007:
-		return "cannot_delete_stream"
-	case 1008:
-		return "cannot_delete_stream_directory"
-	case 1009:
-		return "stream_id_not_found"
-	case 1010:
-		return "stream_name_not_found"
-	case 1011:
-		return "stream_id_already_exists"
-	case 1012:
-		return "stream_name_already_exists"
-	case 1013:
-		return "invalid_stream_name"
-	case 1014:
-		return "invalid_stream_id"
-	case 1015:
-		return "cannot_read_streams"
-	case 2000:
-		return "cannot_create_topics_directory"
-	case 2001:
-		return "cannot_create_topic_directory"
-	case 2002:
-		return "cannot_create_topic_info"
-	case 2003:
-		return "cannot_update_topic_info"
-	case 2004:
-		return "cannot_open_topic_info"
-	case 2005:
-		return "cannot_read_topic_info"
-	case 2006:
-		return "cannot_create_topic"
-	case 2007:
-		return "cannot_delete_topic"
-	case 2008:
-		return "cannot_delete_topic_directory"
-	case 2009:
-		return "cannot_poll_topic"
-	case 2010:
-		return "topic_id_not_found"
-	case 2011:
-		return "topic_name_not_found"
-	case 2012:
-		return "topic_id_already_exists"
-	case 2013:
-		return "topic_name_already_exists"
-	case 2014:
-		return "invalid_topic_name"
-	case 2015:
-		return "too_many_partitions"
-	case 2016:
-		return "invalid_topic_id"
-	case 2017:
-		return "cannot_read_topics"
-	case 3000:
-		return "cannot_create_partition"
-	case 3001:
-		return "cannot_create_partitions_directory"
-	case 3002:
-		return "cannot_create_partition_directory"
-	case 3003:
-		return "cannot_open_partition_log_file"
-	case 3004:
-		return "cannot_read_partitions"
-	case 3005:
-		return "cannot_delete_partition"
-	case 3006:
-		return "cannot_delete_partition_directory"
-	case 3007:
-		return "partition_not_found"
-	case 3008:
-		return "no_partitions"
-	case 3021:
-		return "consumer_offset_not_found"
-	case 4000:
-		return "segment_not_found"
-	case 4001:
-		return "segment_closed"
-	case 4002:
-		return "invalid_segment_size"
-	case 4003:
-		return "cannot_create_segment_log_file"
-	case 4004:
-		return "cannot_create_segment_index_file"
-	case 4005:
-		return "cannot_create_segment_time_index_file"
-	case 4006:
-		return "cannot_save_messages_to_segment"
-	case 4007:
-		return "cannot_save_index_to_segment"
-	case 4008:
-		return "cannot_save_time_index_to_segment"
-	case 4009:
-		return "invalid_messages_count"
-	case 4010:
-		return "cannot_append_message"
-	case 4011:
-		return "cannot_read_message"
-	case 4012:
-		return "cannot_read_message_id"
-	case 4013:
-		return "cannot_read_message_state"
-	case 4014:
-		return "cannot_read_message_timestamp"
-	case 4015:
-		return "cannot_read_headers_length"
-	case 4016:
-		return "cannot_read_headers_payload"
-	case 4017:
-		return "too_big_headers_payload"
-	case 4018:
-		return "invalid_header_key"
-	case 4019:
-		return "invalid_header_value"
-	case 4020:
-		return "cannot_read_message_length"
-	case 4021:
-		return "cannot_read_message_payload"
-	case 4022:
-		return "too_big_message_payload"
-	case 4023:
-		return "too_many_messages"
-	case 4024:
-		return "empty_message_payload"
-	case 4025:
-		return "invalid_message_payload_length"
-	case 4026:
-		return "cannot_read_message_checksum"
-	case 4027:
-		return "invalid_message_checksum"
-	case 4028:
-		return "invalid_key_value_length"
-	case 4032:
-		return "non_zero_timestamp"
-	case 4036:
-		return "invalid_messages_size"
-	case 4100:
-		return "invalid_offset"
-	case 4101:
-		return "cannot_read_consumer_offsets"
-	case 5000:
-		return "consumer_group_not_found"
-	case 5001:
-		return "consumer_group_already_exists"
-	case 5002:
-		return "consumer_group_member_not_found"
-	case 5003:
-		return "invalid_consumer_group_id"
-	case 5004:
-		return "cannot_create_consumer_groups_directory"
-	case 5005:
-		return "cannot_read_consumer_groups"
-	case 5006:
-		return "cannot_create_consumer_group_info"
-	case 5007:
-		return "cannot_delete_consumer_group_info"
-	default:
-		return "error"
-	}
-}
-=======
-package ierror
->>>>>>> 7ef307c4
+package ierror