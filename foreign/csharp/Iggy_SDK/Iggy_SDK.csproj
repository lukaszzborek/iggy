<Project Sdk="Microsoft.NET.Sdk">

    <PropertyGroup>
        <PackageId>Apache.Iggy</PackageId>
        <ImplicitUsings>enable</ImplicitUsings>
        <Nullable>enable</Nullable>
        <TargetFramework>net8.0</TargetFramework>
        <AssemblyName>Apache.Iggy</AssemblyName>
        <RootNamespace>Apache.Iggy</RootNamespace>
<<<<<<< HEAD
        <PackageVersion>0.6.0-edge.1</PackageVersion>
=======
        <PackageVersion>0.6.0-edge.2</PackageVersion>
>>>>>>> 7ef307c4
    </PropertyGroup>

    <PropertyGroup>
        <Description>C# SDK for Apache Iggy</Description>
        <Authors>Apache Iggy</Authors>
        <IsPackable>true</IsPackable>
        <PackageTags>SDK Iggy Messaging</PackageTags>
        <RepositoryUrl>https://github.com/apache/iggy</RepositoryUrl>
        <PackageLicenseExpression>Apache-2.0</PackageLicenseExpression>
        <PackageReadmeFile>README.md</PackageReadmeFile>
    </PropertyGroup>

    <PropertyGroup Condition=" '$(Configuration)' == 'Debug' ">
        <TreatWarningsAsErrors>true</TreatWarningsAsErrors>
    </PropertyGroup>

    <PropertyGroup Condition=" '$(Configuration)' == 'Release' ">
        <TreatWarningsAsErrors>true</TreatWarningsAsErrors>
    </PropertyGroup>

    <ItemGroup>
        <None Include="../README.md" Pack="true" PackagePath="">
            <Link>Properties/README.md</Link>
        </None>
        <None Include="../LICENSE" Pack="true" PackagePath="">
            <Link>Properties/LICENSE</Link>
        </None>
        <None Include="../DEPENDENCIES.md">
            <Link>Properties\DEPENDENCIES.md</Link>
        </None>
    </ItemGroup>

    <ItemGroup>
        <PackageReference Include="Microsoft.Extensions.Logging" />
        <PackageReference Include="System.IO.Hashing" />
    </ItemGroup>

    <ItemGroup>
<<<<<<< HEAD
        <Content Include="..\DEPENDENCIES.md">
            <Link>Properties\DEPENDENCIES.md</Link>
        </Content>
    </ItemGroup>
    <ItemGroup>
        <InternalsVisibleTo Include="Apache.Iggy.Tests" />
        <InternalsVisibleTo Include="Apache.Iggy.Tests.Integrations" />
    </ItemGroup>
=======
        <InternalsVisibleTo Include="Apache.Iggy.Tests" />
        <InternalsVisibleTo Include="Apache.Iggy.Tests.Integrations" />
    </ItemGroup>
>>>>>>> 7ef307c4

</Project><|MERGE_RESOLUTION|>--- conflicted
+++ resolved
@@ -7,11 +7,7 @@
         <TargetFramework>net8.0</TargetFramework>
         <AssemblyName>Apache.Iggy</AssemblyName>
         <RootNamespace>Apache.Iggy</RootNamespace>
-<<<<<<< HEAD
-        <PackageVersion>0.6.0-edge.1</PackageVersion>
-=======
         <PackageVersion>0.6.0-edge.2</PackageVersion>
->>>>>>> 7ef307c4
     </PropertyGroup>
 
     <PropertyGroup>
@@ -50,19 +46,8 @@
     </ItemGroup>
 
     <ItemGroup>
-<<<<<<< HEAD
-        <Content Include="..\DEPENDENCIES.md">
-            <Link>Properties\DEPENDENCIES.md</Link>
-        </Content>
-    </ItemGroup>
-    <ItemGroup>
         <InternalsVisibleTo Include="Apache.Iggy.Tests" />
         <InternalsVisibleTo Include="Apache.Iggy.Tests.Integrations" />
     </ItemGroup>
-=======
-        <InternalsVisibleTo Include="Apache.Iggy.Tests" />
-        <InternalsVisibleTo Include="Apache.Iggy.Tests.Integrations" />
-    </ItemGroup>
->>>>>>> 7ef307c4
 
 </Project>