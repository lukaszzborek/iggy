// Licensed to the Apache Software Foundation (ASF) under one
// or more contributor license agreements.  See the NOTICE file
// distributed with this work for additional information
// regarding copyright ownership.  The ASF licenses this file
// to you under the Apache License, Version 2.0 (the
// "License"); you may not use this file except in compliance
// with the License.  You may obtain a copy of the License at
//
//   http://www.apache.org/licenses/LICENSE-2.0
//
// Unless required by applicable law or agreed to in writing,
// software distributed under the License is distributed on an
// "AS IS" BASIS, WITHOUT WARRANTIES OR CONDITIONS OF ANY
// KIND, either express or implied.  See the License for the
// specific language governing permissions and limitations
// under the License.

using System.Buffers.Binary;
using System.Runtime.CompilerServices;
using System.Text;
using Apache.Iggy.Contracts.Auth;
using Apache.Iggy.Enums;
using Apache.Iggy.Extensions;
using Apache.Iggy.Headers;
using Apache.Iggy.Kinds;
using Apache.Iggy.Messages;
using Partitioning = Apache.Iggy.Kinds.Partitioning;

namespace Apache.Iggy.Contracts.Tcp;

//TODO - write unit tests for all the user related contracts
internal static class TcpContracts
{
    internal static byte[] LoginWithPersonalAccessToken(string token)
    {
        Span<byte> bytes = stackalloc byte[5 + token.Length];
        bytes[0] = (byte)token.Length;
        Encoding.UTF8.GetBytes(token, bytes[1..(1 + token.Length)]);
        return bytes.ToArray();
    }

    internal static byte[] DeletePersonalRequestToken(string name)
    {
        Span<byte> bytes = stackalloc byte[5 + name.Length];
        bytes[0] = (byte)name.Length;
        Encoding.UTF8.GetBytes(name, bytes[1..(1 + name.Length)]);
        return bytes.ToArray();
    }

    internal static byte[] CreatePersonalAccessToken(string name, ulong? expiry)
    {
        Span<byte> bytes = stackalloc byte[1 + name.Length + 8];
        bytes[0] = (byte)name.Length;
        Encoding.UTF8.GetBytes(name, bytes[1..(1 + name.Length)]);
        BinaryPrimitives.WriteUInt64LittleEndian(bytes[(1 + name.Length)..], expiry ?? 0);
        return bytes.ToArray();
    }

    internal static byte[] GetClient(uint clientId)
    {
        var bytes = new byte[4];
        BinaryPrimitives.WriteUInt32LittleEndian(bytes, clientId);
        return bytes;
    }

    internal static byte[] GetUser(Identifier userId)
    {
        Span<byte> bytes = stackalloc byte[userId.Length + 2];
        bytes.WriteBytesFromIdentifier(userId);
        return bytes.ToArray();
    }

    internal static byte[] DeleteUser(Identifier userId)
    {
        Span<byte> bytes = stackalloc byte[userId.Length + 2];
        bytes.WriteBytesFromIdentifier(userId);
        return bytes.ToArray();
    }

    internal static byte[] LoginUser(string userName, string password, string? version, string? context)
    {
        var bytes = new List<byte>();

        // Username
        var usernameLength = (byte)userName.Length;
        bytes.Add(usernameLength);
        bytes.AddRange(Encoding.UTF8.GetBytes(userName));

        // Password
        var passwordLength = (byte)password.Length;
        bytes.Add(passwordLength);
        bytes.AddRange(Encoding.UTF8.GetBytes(password));

        // Version (opcional)
        if (!string.IsNullOrEmpty(version))
        {
            var versionBytes = Encoding.UTF8.GetBytes(version);
            bytes.AddRange(BitConverter.GetBytes(versionBytes.Length));
            bytes.AddRange(versionBytes);
        }
        else
        {
            bytes.AddRange(BitConverter.GetBytes(0));
        }

        // Context (opcional)
        if (!string.IsNullOrEmpty(context))
        {
            var contextBytes = Encoding.UTF8.GetBytes(context);
            bytes.AddRange(BitConverter.GetBytes(contextBytes.Length));
            bytes.AddRange(contextBytes);
        }
        else
        {
            bytes.AddRange(BitConverter.GetBytes(0));
        }

        return bytes.ToArray();
    }

    internal static byte[] ChangePassword(Identifier userId, string currentPassword, string newPassword)
    {
        var length = userId.Length + 2 + currentPassword.Length + newPassword.Length + 2;
        Span<byte> bytes = stackalloc byte[length];

        bytes.WriteBytesFromIdentifier(userId);
        var position = userId.Length + 2;
        bytes[position] = (byte)currentPassword.Length;
        position += 1;
        Encoding.UTF8.GetBytes(currentPassword, bytes[position..(position + currentPassword.Length)]);
        position += currentPassword.Length;
        bytes[position] = (byte)newPassword.Length;
        position += 1;
        Encoding.UTF8.GetBytes(newPassword, bytes[position..(position + newPassword.Length)]);
        return bytes.ToArray();
    }

    internal static byte[] UpdatePermissions(Identifier userId, Permissions? permissions)
    {
        var length = userId.Length + 2 +
                     (permissions is not null ? 1 + 4 + CalculatePermissionsSize(permissions) : 0);
        Span<byte> bytes = stackalloc byte[length];
        bytes.WriteBytesFromIdentifier(userId);
        var position = userId.Length + 2;
        if (permissions is not null)
        {
            bytes[position++] = 1;
            var permissionsBytes = GetBytesFromPermissions(permissions);
            BinaryPrimitives.WriteInt32LittleEndian(bytes[position..(position + 4)],
                permissionsBytes.Length);
            //CalculatePermissionsSize(request.Permissions));
            position += 4;
            permissionsBytes.CopyTo(bytes[position..(position + permissionsBytes.Length)]);
        }
        else
        {
            bytes[position++] = 0;
        }

        return bytes.ToArray();
    }

    internal static byte[] UpdateUser(Identifier userId, string? userName, UserStatus? status)
    {
        var length = userId.Length + 2 + (userName?.Length ?? 0)
                     + (status is not null ? 2 : 1) + 1 + 1;
        Span<byte> bytes = stackalloc byte[length];

        bytes.WriteBytesFromIdentifier(userId);
        var position = userId.Length + 2;
        if (userName is not null)
        {
            bytes[position] = 1;
            position += 1;
            bytes[position] = (byte)userName.Length;
            position += 1;
            Encoding.UTF8.GetBytes(userName,
                bytes[position..(position + userName.Length)]);
            position += userName.Length;
        }
        else
        {
            bytes[userId.Length] = 0;
            position += 1;
        }

        if (status is not null)
        {
            bytes[position++] = 1;
            bytes[position++] = (byte)status;
        }
        else
        {
            bytes[position++] = 0;
        }

        return bytes.ToArray();
    }

    internal static byte[] CreateUser(string userName, string password, UserStatus status,
        Permissions? permissions = null)
    {
        var capacity = 3 + userName.Length + password.Length
                       + (permissions is not null ? 1 + 4 + CalculatePermissionsSize(permissions) : 1);

        Span<byte> bytes = stackalloc byte[capacity];
        var position = 0;

        bytes[position++] = (byte)userName.Length;
        position += Encoding.UTF8.GetBytes(userName, bytes[position..(position + userName.Length)]);

        bytes[position++] = (byte)password.Length;
        position += Encoding.UTF8.GetBytes(password, bytes[position..(position + password.Length)]);

        bytes[position++] = (byte)status;

        if (permissions is not null)
        {
            bytes[position++] = 1;
            var permissionsBytes = GetBytesFromPermissions(permissions);
            //BinaryPrimitives.WriteInt32LittleEndian(bytes[position..(position + 4)], CalculatePermissionsSize(permissions));
            BinaryPrimitives.WriteInt32LittleEndian(bytes[position..(position + 4)], permissionsBytes.Length);
            position += 4;
            permissionsBytes.CopyTo(bytes[position..(position + permissionsBytes.Length)]);
        }
        else
        {
            bytes[position++] = 0;
        }

        return bytes.ToArray();
    }

    private static byte[] GetBytesFromPermissions(Permissions data)
    {
        var size = CalculatePermissionsSize(data);
        Span<byte> bytes = stackalloc byte[size];

        bytes[0] = data.Global.ManageServers ? (byte)1 : (byte)0;
        bytes[1] = data.Global.ReadServers ? (byte)1 : (byte)0;
        bytes[2] = data.Global.ManageUsers ? (byte)1 : (byte)0;
        bytes[3] = data.Global.ReadUsers ? (byte)1 : (byte)0;
        bytes[4] = data.Global.ManageStreams ? (byte)1 : (byte)0;
        bytes[5] = data.Global.ReadStreams ? (byte)1 : (byte)0;
        bytes[6] = data.Global.ManageTopics ? (byte)1 : (byte)0;
        bytes[7] = data.Global.ReadTopics ? (byte)1 : (byte)0;
        bytes[8] = data.Global.PollMessages ? (byte)1 : (byte)0;
        bytes[9] = data.Global.SendMessages ? (byte)1 : (byte)0;


        if (data.Streams is not null)
        {
            var streamsCount = data.Streams.Count;
            var currentStream = 1;
            bytes[10] = 1;
            var position = 11;
            foreach (var (streamId, stream) in data.Streams)
            {
                BinaryPrimitives.WriteInt32LittleEndian(bytes[position..(position + 4)], streamId);
                position += 4;

                bytes[position] = stream.ManageStream ? (byte)1 : (byte)0;
                bytes[position + 1] = stream.ReadStream ? (byte)1 : (byte)0;
                bytes[position + 2] = stream.ManageTopics ? (byte)1 : (byte)0;
                bytes[position + 3] = stream.ReadTopics ? (byte)1 : (byte)0;
                bytes[position + 4] = stream.PollMessages ? (byte)1 : (byte)0;
                bytes[position + 5] = stream.SendMessages ? (byte)1 : (byte)0;
                position += 6;

                if (stream.Topics != null)
                {
                    var topicsCount = stream.Topics.Count;
                    var currentTopic = 1;
                    bytes[position] = 1;
                    position += 1;

                    foreach (var (topicId, topic) in stream.Topics)
                    {
                        BinaryPrimitives.WriteInt32LittleEndian(bytes[position..(position + 4)], topicId);
                        position += 4;

                        bytes[position] = topic.ManageTopic ? (byte)1 : (byte)0;
                        bytes[position + 1] = topic.ReadTopic ? (byte)1 : (byte)0;
                        bytes[position + 2] = topic.PollMessages ? (byte)1 : (byte)0;
                        bytes[position + 3] = topic.SendMessages ? (byte)1 : (byte)0;
                        position += 4;
                        if (currentTopic < topicsCount)
                        {
                            currentTopic++;
                            bytes[position++] = 1;
                        }
                        else
                        {
                            bytes[position++] = 0;
                        }
                    }
                }
                else
                {
                    bytes[position++] = 0;
                }

                if (currentStream < streamsCount)
                {
                    currentStream++;
                    bytes[position++] = 1;
                }
                else
                {
                    bytes[position++] = 0;
                }
            }
        }
        else
        {
            bytes[0] = 0;
        }

        return bytes.ToArray();
    }

    private static int CalculatePermissionsSize(Permissions data)
    {
        var size = 10;

        if (data.Streams is not null)
        {
            size += 1;
            foreach (var (_, stream) in data.Streams)
            {
                size += 4;
                size += 6;
                size += 1;

                if (stream.Topics is not null)
                {
                    size += 1;
                    size += stream.Topics.Count * 9;
                }
                else
                {
                    size += 1;
                }
            }
        }
        else
        {
            size += 1;
        }

        return size;
    }

    public static byte[] FlushUnsavedBuffer(Identifier streamId, Identifier topicId, uint partitionId, bool fsync)
    {
        var length = streamId.Length + 2 + topicId.Length + 2 + 4 + 1;
        Span<byte> bytes = stackalloc byte[length];
        bytes.WriteBytesFromStreamAndTopicIdentifiers(streamId, topicId);
        var position = streamId.Length + 2 + topicId.Length + 2;
        BinaryPrimitives.WriteUInt32LittleEndian(bytes[position..(position + 4)], partitionId);
        bytes[position + 4] = fsync ? (byte)1 : (byte)0;

        return bytes.ToArray();
    }

    internal static void GetMessages(Span<byte> bytes, Consumer consumer, Identifier streamId, Identifier topicId,
        PollingStrategy pollingStrategy,
<<<<<<< HEAD
        int count, bool autoCommit, uint? partitionId)
=======
        uint count, bool autoCommit, uint? partitionId)
>>>>>>> 7ef307c4
    {
        bytes[0] = GetConsumerTypeByte(consumer.Type);
        bytes.WriteBytesFromIdentifier(consumer.Id, 1);
        var position = 1 + consumer.Id.Length + 2;
        bytes.WriteBytesFromStreamAndTopicIdentifiers(streamId, topicId, position);
        position += 2 + streamId.Length + 2 + topicId.Length;
        BinaryPrimitives.WriteUInt32LittleEndian(bytes[position..(position + 4)], partitionId ?? 0);
        bytes[position + 4] = GetPollingStrategyByte(pollingStrategy.Kind);
        BinaryPrimitives.WriteUInt64LittleEndian(bytes[(position + 5)..(position + 13)], pollingStrategy.Value);
<<<<<<< HEAD
        BinaryPrimitives.WriteInt32LittleEndian(bytes[(position + 13)..(position + 17)], count);
=======
        BinaryPrimitives.WriteUInt32LittleEndian(bytes[(position + 13)..(position + 17)], count);
>>>>>>> 7ef307c4

        bytes[position + 17] = autoCommit ? (byte)1 : (byte)0;
    }

    internal static void CreateMessage(Span<byte> bytes, Identifier streamId, Identifier topicId,
        Partitioning partitioning, IList<Message> messages)
    {
        var metadataLength = 2 + streamId.Length + 2 + topicId.Length + 2 + partitioning.Length + 4;
        BinaryPrimitives.WriteInt32LittleEndian(bytes[..4], metadataLength);
        bytes.WriteBytesFromStreamAndTopicIdentifiers(streamId, topicId, 4);
        var position = 2 + streamId.Length + 2 + topicId.Length + 4;
        bytes.WriteBytesFromPartitioning(partitioning, position);
        position += 2 + partitioning.Length;
        BinaryPrimitives.WriteInt32LittleEndian(bytes[position..(position + 4)], messages.Count);
        position += 4;

        var indexPosition = position;
        position += 16 * messages.Count;

        var msgSize = 0;
        foreach (var message in messages)
        {
            var headersBytes = GetHeadersBytes(message.UserHeaders);
            BinaryPrimitives.WriteUInt64LittleEndian(bytes[position..(position + 8)], message.Header.Checksum);
            BinaryPrimitives.WriteUInt128LittleEndian(bytes[(position + 8)..(position + 24)], message.Header.Id);
            BinaryPrimitives.WriteUInt64LittleEndian(bytes[(position + 24)..(position + 32)], message.Header.Offset);
            BinaryPrimitives.WriteUInt64LittleEndian(bytes[(position + 32)..(position + 40)],
                DateTimeOffsetUtils.ToUnixTimeMicroSeconds(message.Header.Timestamp));
            BinaryPrimitives.WriteUInt64LittleEndian(bytes[(position + 40)..(position + 48)],
                message.Header.OriginTimestamp);
            BinaryPrimitives.WriteInt32LittleEndian(bytes[(position + 48)..(position + 52)], headersBytes.Length);
            BinaryPrimitives.WriteInt32LittleEndian(bytes[(position + 52)..(position + 56)], message.Payload.Length);

            message.Payload.CopyTo(bytes[(position + 56)..(position + 56 + message.Header.PayloadLength)]);
            if (headersBytes.Length > 0)
            {
                headersBytes
                    .CopyTo(bytes[
                        (position + 56 + message.Header.PayloadLength)..(position + 56 + message.Header.PayloadLength +
                                                                         headersBytes.Length)]);
            }

            position += 56 + message.Header.PayloadLength + headersBytes.Length;

            msgSize += message.GetSize() + headersBytes.Length;

            BinaryPrimitives.WriteInt32LittleEndian(bytes[indexPosition..(indexPosition + 4)], 0);
            BinaryPrimitives.WriteInt32LittleEndian(bytes[(indexPosition + 4)..(indexPosition + 8)], msgSize);
            BinaryPrimitives.WriteInt64LittleEndian(bytes[(indexPosition + 8)..(indexPosition + 16)], 0);
            indexPosition += 16;
        }
    }

    // private static Span<byte> HandleMessagesIList(int position, IList<Message> messages, Span<byte> bytes)
    // {
    //     Span<byte> emptyHeaders = stackalloc byte[4];
    //
    //     foreach (var message in messages)
    //     {
    //         var idSlice = bytes[position..(position + 16)];
    //         //TODO - this required testing on different cpu architectures
    //         Unsafe.WriteUnaligned(ref MemoryMarshal.GetReference(idSlice), message.Id);
    //
    //         if (message.Headers is not null)
    //         {
    //             var headersBytes = GetHeadersBytes(message.Headers);
    //             BinaryPrimitives.WriteInt32LittleEndian(bytes[(position + 16)..(position + 20)], headersBytes.Length);
    //             headersBytes.CopyTo(bytes[(position + 20)..(position + 20 + headersBytes.Length)]);
    //             position += headersBytes.Length + 20;
    //         }
    //         else
    //         {
    //             emptyHeaders.CopyTo(bytes[(position + 16)..(position + 16 + emptyHeaders.Length)]);
    //             position += 20;
    //         }
    //
    //         BinaryPrimitives.WriteInt32LittleEndian(bytes[(position)..(position + 4)], message.Payload.Length);
    //         var payloadBytes = message.Payload;
    //         var slice = bytes[(position + 4)..];
    //         payloadBytes.CopyTo(slice);
    //         position += payloadBytes.Length + 4;
    //     }
    //
    //     return bytes;
    // }
    // private static Span<byte> HandleMessagesArray(int position, Message[] messages, Span<byte> bytes)
    // {
    //     Span<byte> emptyHeaders = stackalloc byte[4];
    //
    //     ref var start = ref MemoryMarshal.GetArrayDataReference(messages);
    //     ref var end = ref Unsafe.Add(ref start, messages.Length);
    //     while (Unsafe.IsAddressLessThan(ref start, ref end))
    //     {
    //         var idSlice = bytes[position..(position + 16)];
    //         //TODO - this required testing on different cpu architectures
    //         Unsafe.WriteUnaligned(ref MemoryMarshal.GetReference(idSlice), start.Id);
    //
    //         if (start.Headers is not null)
    //         {
    //             var headersBytes = GetHeadersBytes(start.Headers);
    //             BinaryPrimitives.WriteInt32LittleEndian(bytes[(position + 16)..(position + 20)], headersBytes.Length);
    //             headersBytes.CopyTo(bytes[(position + 20)..(position + 20 + headersBytes.Length)]);
    //             position += headersBytes.Length + 20;
    //         }
    //         else
    //         {
    //             emptyHeaders.CopyTo(bytes[(position + 16)..(position + 16 + emptyHeaders.Length)]);
    //             position += 20;
    //         }
    //
    //         BinaryPrimitives.WriteInt32LittleEndian(bytes[(position)..(position + 4)], start.Payload.Length);
    //         var payloadBytes = start.Payload;
    //         var slice = bytes[(position + 4)..];
    //         payloadBytes.CopyTo(slice);
    //         position += payloadBytes.Length + 4;
    //
    //         start = ref Unsafe.Add(ref start, 1);
    //     }
    //
    //     return bytes;
    // }
    // private static Span<byte> HandleMessagesList(int position, List<Message> messages, Span<byte> bytes)
    // {
    //     Span<byte> emptyHeaders = stackalloc byte[4];
    //
    //     Span<Message> listAsSpan = CollectionsMarshal.AsSpan(messages);
    //     ref var start = ref MemoryMarshal.GetReference(listAsSpan);
    //     ref var end = ref Unsafe.Add(ref start, listAsSpan.Length);
    //     while (Unsafe.IsAddressLessThan(ref start, ref end))
    //     {
    //         var idSlice = bytes[position..(position + 16)];
    //         //TODO - this required testing on different cpu architectures
    //         Unsafe.WriteUnaligned(ref MemoryMarshal.GetReference(idSlice), start.Id);
    //
    //         if (start.Headers is not null)
    //         {
    //             var headersBytes = GetHeadersBytes(start.Headers);
    //             BinaryPrimitives.WriteInt32LittleEndian(bytes[(position + 16)..(position + 20)], headersBytes.Length);
    //             headersBytes.CopyTo(bytes[(position + 20)..(position + 20 + headersBytes.Length)]);
    //             position += headersBytes.Length + 20;
    //         }
    //         else
    //         {
    //             emptyHeaders.CopyTo(bytes[(position + 16)..(position + 16 + emptyHeaders.Length)]);
    //             position += 20;
    //         }
    //
    //         BinaryPrimitives.WriteInt32LittleEndian(bytes[(position)..(position + 4)], start.Payload.Length);
    //         var payloadBytes = start.Payload;
    //         var slice = bytes[(position + 4)..];
    //         payloadBytes.CopyTo(slice);
    //         position += payloadBytes.Length + 4;
    //
    //         start = ref Unsafe.Add(ref start, 1);
    //     }
    //
    //     return bytes;
    // }

    private static byte[] GetHeadersBytes(Dictionary<HeaderKey, HeaderValue>? headers)
    {
        if (headers == null)
        {
            return [];
        }

        var headersLength = headers.Sum(header => 4 + header.Key.Value.Length + 1 + 4 + header.Value.Value.Length);
        Span<byte> headersBytes = stackalloc byte[headersLength];
        var position = 0;
        foreach (var (headerKey, headerValue) in headers)
        {
            var headerBytes = GetBytesFromHeader(headerKey, headerValue);
            headerBytes.CopyTo(headersBytes[position..(position + headerBytes.Length)]);
            position += headerBytes.Length;
        }

        return headersBytes.ToArray();
    }

    [MethodImpl(MethodImplOptions.AggressiveInlining)]
    private static byte HeaderKindToByte(HeaderKind kind)
    {
        return kind switch
        {
            HeaderKind.Raw => 1,
            HeaderKind.String => 2,
            HeaderKind.Bool => 3,
            HeaderKind.Int32 => 6,
            HeaderKind.Int64 => 7,
            HeaderKind.Int128 => 8,
            HeaderKind.Uint32 => 11,
            HeaderKind.Uint64 => 12,
            HeaderKind.Uint128 => 13,
            HeaderKind.Float => 14,
            HeaderKind.Double => 15,
            _ => throw new ArgumentOutOfRangeException(nameof(kind), kind, null)
        };
    }

    private static byte[] GetBytesFromHeader(HeaderKey headerKey, HeaderValue headerValue)
    {
        var headerBytesLength = 4 + headerKey.Value.Length + 1 + 4 + headerValue.Value.Length;
        Span<byte> headerBytes = stackalloc byte[headerBytesLength];

        BinaryPrimitives.WriteInt32LittleEndian(headerBytes[..4], headerKey.Value.Length);
        var headerKeyBytes = Encoding.UTF8.GetBytes(headerKey.Value);
        headerKeyBytes.CopyTo(headerBytes[4..(4 + headerKey.Value.Length)]);

        headerBytes[4 + headerKey.Value.Length] = HeaderKindToByte(headerValue.Kind);

        BinaryPrimitives.WriteInt32LittleEndian(
            headerBytes[(4 + headerKey.Value.Length + 1)..(4 + headerKey.Value.Length + 1 + 4)],
            headerValue.Value.Length);
        headerValue.Value.CopyTo(headerBytes[(4 + headerKey.Value.Length + 1 + 4)..]);

        return headerBytes.ToArray();
    }

    internal static byte[] CreateStream(string name, uint? streamId)
    {
        Span<byte> bytes = stackalloc byte[4 + name.Length + 1];
        BinaryPrimitives.WriteUInt32LittleEndian(bytes[..4], streamId ?? 0);
        bytes[4] = (byte)name.Length;
        Encoding.UTF8.GetBytes(name, bytes[5..]);
        return bytes.ToArray();
    }

    internal static byte[] UpdateStream(Identifier streamId, string name)
    {
        Span<byte> bytes = stackalloc byte[streamId.Length + name.Length + 3];
        bytes.WriteBytesFromIdentifier(streamId);
        var position = 2 + streamId.Length;
        bytes[position] = (byte)name.Length;
        Encoding.UTF8.GetBytes(name, bytes[(position + 1)..]);
        return bytes.ToArray();
    }

    internal static byte[] CreateGroup(Identifier streamId, Identifier topicId, string name, uint? groupId)
    {
        Span<byte> bytes = stackalloc byte[2 + streamId.Length + 2 + topicId.Length + 4 + 1 + name.Length];
        bytes.WriteBytesFromStreamAndTopicIdentifiers(streamId, topicId);
        var position = 2 + streamId.Length + 2 + topicId.Length;
        BinaryPrimitives.WriteUInt32LittleEndian(bytes[position..(position + 4)], groupId ?? 0);
        position += 4;
        bytes[position] = (byte)name.Length;
        Encoding.UTF8.GetBytes(name, bytes[(position + 1)..]);
        return bytes.ToArray();
    }

    internal static byte[] JoinGroup(Identifier streamId, Identifier topicId, Identifier groupId)
    {
        Span<byte> bytes = stackalloc byte[2 + streamId.Length + 2 + topicId.Length + groupId.Length + 2];
        bytes.WriteBytesFromStreamAndTopicIdentifiers(streamId, topicId);
        var position = 2 + streamId.Length + 2 + topicId.Length;
        bytes.WriteBytesFromIdentifier(groupId, position);
        return bytes.ToArray();
    }

    internal static byte[] LeaveGroup(Identifier streamId, Identifier topicId, Identifier groupId)
    {
        Span<byte> bytes = stackalloc byte[2 + streamId.Length + 2 + topicId.Length + groupId.Length + 2];
        bytes.WriteBytesFromStreamAndTopicIdentifiers(streamId, topicId);
        var position = 2 + streamId.Length + 2 + topicId.Length;
        bytes.WriteBytesFromIdentifier(groupId, position);
        return bytes.ToArray();
    }

    internal static byte[] DeleteGroup(Identifier streamId, Identifier topicId, Identifier groupId)
    {
        Span<byte> bytes = stackalloc byte[2 + streamId.Length + 2 + topicId.Length + groupId.Length + 2];
        bytes.WriteBytesFromStreamAndTopicIdentifiers(streamId, topicId);
        var position = 2 + streamId.Length + 2 + topicId.Length;
        bytes.WriteBytesFromIdentifier(groupId, position);
        return bytes.ToArray();
    }

    internal static byte[] GetGroups(Identifier streamId, Identifier topicId)
    {
        Span<byte> bytes = stackalloc byte[2 + streamId.Length + 2 + topicId.Length];
        bytes.WriteBytesFromStreamAndTopicIdentifiers(streamId, topicId);
        return bytes.ToArray();
    }

    internal static byte[] GetGroup(Identifier streamId, Identifier topicId, Identifier groupId)
    {
        Span<byte> bytes = stackalloc byte[2 + streamId.Length + 2 + topicId.Length + groupId.Length + 2];
        bytes.WriteBytesFromStreamAndTopicIdentifiers(streamId, topicId);
        var position = 2 + streamId.Length + 2 + topicId.Length;
        bytes.WriteBytesFromIdentifier(groupId, position);
        return bytes.ToArray();
    }

    internal static byte[] UpdateTopic(Identifier streamId, Identifier topicId, string name,
        CompressionAlgorithm compressionAlgorithm, ulong maxTopicSize, ulong messageExpiry, byte? replicationFactor)
    {
        Span<byte> bytes = stackalloc byte[4 + streamId.Length + topicId.Length + 19 + name.Length];
        bytes.WriteBytesFromStreamAndTopicIdentifiers(streamId, topicId);
        var position = 4 + streamId.Length + topicId.Length;
        bytes[position] = (byte)compressionAlgorithm;
        position += 1;
        BinaryPrimitives.WriteUInt64LittleEndian(bytes[position..(position + 8)],
            messageExpiry);
        BinaryPrimitives.WriteUInt64LittleEndian(bytes[(position + 8)..(position + 16)],
            maxTopicSize);
        bytes[position + 16] = replicationFactor ?? 0;
        bytes[position + 17] = (byte)name.Length;
        Encoding.UTF8.GetBytes(name, bytes[(position + 18)..]);
        return bytes.ToArray();
    }

    internal static byte[] CreateTopic(Identifier streamId, string name, uint partitionCount,
        CompressionAlgorithm compressionAlgorithm, uint? topicId, byte? replicationFactor, ulong messageExpiry,
        ulong maxTopicSize)
    {
        Span<byte> bytes = stackalloc byte[2 + streamId.Length + 27 + name.Length];
        bytes.WriteBytesFromIdentifier(streamId);
        var position = 2 + streamId.Length;
        BinaryPrimitives.WriteUInt32LittleEndian(bytes[position..(position + 4)], topicId ?? 0);
        BinaryPrimitives.WriteUInt32LittleEndian(bytes[(position + 4)..(position + 8)], partitionCount);
        bytes[position + 8] = (byte)compressionAlgorithm;
        BinaryPrimitives.WriteUInt64LittleEndian(bytes[(position + 9)..(position + 17)], messageExpiry);
        BinaryPrimitives.WriteUInt64LittleEndian(bytes[(position + 17)..(position + 25)], maxTopicSize);
        bytes[position + 25] = replicationFactor ?? 0;
        bytes[position + 26] = (byte)name.Length;
        Encoding.UTF8.GetBytes(name, bytes[(position + 27)..]);
        return bytes.ToArray();
    }

    internal static byte[] GetTopicById(Identifier streamId, Identifier topicId)
    {
        Span<byte> bytes = stackalloc byte[2 + streamId.Length + 2 + topicId.Length];
        bytes.WriteBytesFromStreamAndTopicIdentifiers(streamId, topicId);
        return bytes.ToArray();
    }


    internal static byte[] DeleteTopic(Identifier streamId, Identifier topicId)
    {
        Span<byte> bytes = stackalloc byte[2 + streamId.Length + 2 + topicId.Length];
        bytes.WriteBytesFromStreamAndTopicIdentifiers(streamId, topicId);
        return bytes.ToArray();
    }

    internal static byte[] PurgeTopic(Identifier streamId, Identifier topicId)
    {
        Span<byte> bytes = stackalloc byte[2 + streamId.Length + 2 + topicId.Length];
        bytes.WriteBytesFromStreamAndTopicIdentifiers(streamId, topicId);
        return bytes.ToArray();
    }

    internal static byte[] UpdateOffset(Identifier streamId, Identifier topicId, Consumer consumer, ulong offset,
        uint? partitionId)
    {
        Span<byte> bytes =
            stackalloc byte[2 + streamId.Length + 2 + topicId.Length + 15 + consumer.Id.Length];
        bytes[0] = GetConsumerTypeByte(consumer.Type);
        bytes.WriteBytesFromIdentifier(consumer.Id, 1);
        var position = 1 + consumer.Id.Length + 2;
        bytes.WriteBytesFromStreamAndTopicIdentifiers(streamId, topicId, position);
        position += 2 + streamId.Length + 2 + topicId.Length;
        BinaryPrimitives.WriteUInt32LittleEndian(bytes[position..(position + 4)], partitionId ?? 0);
        BinaryPrimitives.WriteUInt64LittleEndian(bytes[(position + 4)..(position + 12)], offset);
        return bytes.ToArray();
    }

    internal static byte[] GetOffset(Identifier streamId, Identifier topicId, Consumer consumer, uint? partitionId)
    {
        Span<byte> bytes =
            stackalloc byte[2 + streamId.Length + 2 + topicId.Length + sizeof(int) * 1 + 1 + 2 + consumer.Id.Length];
        bytes[0] = GetConsumerTypeByte(consumer.Type);
        bytes.WriteBytesFromIdentifier(consumer.Id, 1);
        var position = 1 + consumer.Id.Length + 2;
        bytes.WriteBytesFromStreamAndTopicIdentifiers(streamId, topicId, position);
<<<<<<< HEAD
        position = 7 + 2 + streamId.Length + 2 + topicId.Length;
=======
        position += + 2 + streamId.Length + 2 + topicId.Length;
>>>>>>> 7ef307c4
        BinaryPrimitives.WriteUInt32LittleEndian(bytes[position..(position + 4)], partitionId ?? 0);
        return bytes.ToArray();
    }

    internal static byte[] CreatePartitions(Identifier streamId, Identifier topicId, uint partitionsCount)
    {
        Span<byte> bytes = stackalloc byte[2 + streamId.Length + 2 + topicId.Length + sizeof(int)];
        bytes.WriteBytesFromStreamAndTopicIdentifiers(streamId, topicId);
        var position = 2 + streamId.Length + 2 + topicId.Length;
        BinaryPrimitives.WriteUInt32LittleEndian(bytes[position..(position + 4)], partitionsCount);
        return bytes.ToArray();
    }

    internal static byte[] DeletePartitions(Identifier streamId, Identifier topicId, uint partitionsCount)
    {
        Span<byte> bytes = stackalloc byte[2 + streamId.Length + 2 + topicId.Length + sizeof(int)];
        bytes.WriteBytesFromStreamAndTopicIdentifiers(streamId, topicId);
        var position = 2 + streamId.Length + 2 + topicId.Length;
        BinaryPrimitives.WriteUInt32LittleEndian(bytes[position..(position + 4)], partitionsCount);
        return bytes.ToArray();
    }

    [MethodImpl(MethodImplOptions.AggressiveInlining)]
    private static byte GetConsumerTypeByte(ConsumerType type)
    {
        return type switch
        {
            ConsumerType.Consumer => 1,
            ConsumerType.ConsumerGroup => 2,
            _ => throw new ArgumentOutOfRangeException()
        };
    }

    [MethodImpl(MethodImplOptions.AggressiveInlining)]
    private static byte GetPollingStrategyByte(MessagePolling pollingStrategy)
    {
        return pollingStrategy switch
        {
            MessagePolling.Offset => 1,
            MessagePolling.Timestamp => 2,
            MessagePolling.First => 3,
            MessagePolling.Last => 4,
            MessagePolling.Next => 5,
            _ => throw new ArgumentOutOfRangeException()
        };
    }

    internal static byte[] DeleteOffset(Identifier streamId, Identifier topicId, Consumer consumer, uint? partitionId)
    {
        Span<byte> bytes =
            stackalloc byte[2 + streamId.Length + 2 + topicId.Length + sizeof(int) * 1 + 1 + 2 + consumer.Id.Length];
        bytes[0] = GetConsumerTypeByte(consumer.Type);
        bytes.WriteBytesFromIdentifier(consumer.Id, 1);
        var position = 1 + consumer.Id.Length + 2;
        bytes.WriteBytesFromStreamAndTopicIdentifiers(streamId, topicId, position);
<<<<<<< HEAD
        position = 7 + 2 + streamId.Length + 2 + topicId.Length;
=======
        position += 2 + streamId.Length + 2 + topicId.Length;
>>>>>>> 7ef307c4
        BinaryPrimitives.WriteUInt32LittleEndian(bytes[position..(position + 4)], partitionId ?? 0);
        return bytes.ToArray();
    }
}<|MERGE_RESOLUTION|>--- conflicted
+++ resolved
@@ -365,11 +365,7 @@
 
     internal static void GetMessages(Span<byte> bytes, Consumer consumer, Identifier streamId, Identifier topicId,
         PollingStrategy pollingStrategy,
-<<<<<<< HEAD
-        int count, bool autoCommit, uint? partitionId)
-=======
         uint count, bool autoCommit, uint? partitionId)
->>>>>>> 7ef307c4
     {
         bytes[0] = GetConsumerTypeByte(consumer.Type);
         bytes.WriteBytesFromIdentifier(consumer.Id, 1);
@@ -379,11 +375,7 @@
         BinaryPrimitives.WriteUInt32LittleEndian(bytes[position..(position + 4)], partitionId ?? 0);
         bytes[position + 4] = GetPollingStrategyByte(pollingStrategy.Kind);
         BinaryPrimitives.WriteUInt64LittleEndian(bytes[(position + 5)..(position + 13)], pollingStrategy.Value);
-<<<<<<< HEAD
-        BinaryPrimitives.WriteInt32LittleEndian(bytes[(position + 13)..(position + 17)], count);
-=======
         BinaryPrimitives.WriteUInt32LittleEndian(bytes[(position + 13)..(position + 17)], count);
->>>>>>> 7ef307c4
 
         bytes[position + 17] = autoCommit ? (byte)1 : (byte)0;
     }
@@ -757,11 +749,7 @@
         bytes.WriteBytesFromIdentifier(consumer.Id, 1);
         var position = 1 + consumer.Id.Length + 2;
         bytes.WriteBytesFromStreamAndTopicIdentifiers(streamId, topicId, position);
-<<<<<<< HEAD
-        position = 7 + 2 + streamId.Length + 2 + topicId.Length;
-=======
         position += + 2 + streamId.Length + 2 + topicId.Length;
->>>>>>> 7ef307c4
         BinaryPrimitives.WriteUInt32LittleEndian(bytes[position..(position + 4)], partitionId ?? 0);
         return bytes.ToArray();
     }
@@ -817,11 +805,7 @@
         bytes.WriteBytesFromIdentifier(consumer.Id, 1);
         var position = 1 + consumer.Id.Length + 2;
         bytes.WriteBytesFromStreamAndTopicIdentifiers(streamId, topicId, position);
-<<<<<<< HEAD
-        position = 7 + 2 + streamId.Length + 2 + topicId.Length;
-=======
         position += 2 + streamId.Length + 2 + topicId.Length;
->>>>>>> 7ef307c4
         BinaryPrimitives.WriteUInt32LittleEndian(bytes[position..(position + 4)], partitionId ?? 0);
         return bytes.ToArray();
     }
