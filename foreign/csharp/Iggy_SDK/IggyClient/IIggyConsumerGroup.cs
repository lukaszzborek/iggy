--- conflicted
+++ resolved
@@ -28,11 +28,7 @@
         CancellationToken token = default);
 
     Task<ConsumerGroupResponse?> CreateConsumerGroupAsync(Identifier streamId, Identifier topicId, string name,
-<<<<<<< HEAD
-        uint? groupId, CancellationToken token = default);
-=======
         uint? groupId = null, CancellationToken token = default);
->>>>>>> 7ef307c4
 
     Task DeleteConsumerGroupAsync(Identifier streamId, Identifier topicId, Identifier groupId,
         CancellationToken token = default);
