--- conflicted
+++ resolved
@@ -21,21 +21,12 @@
 using System.Text;
 using System.Text.Json;
 using System.Text.Json.Serialization;
-<<<<<<< HEAD
-using System.Threading.Channels;
-using Apache.Iggy.Configuration;
-=======
->>>>>>> 7ef307c4
 using Apache.Iggy.Contracts;
 using Apache.Iggy.Contracts.Auth;
 using Apache.Iggy.Contracts.Http;
 using Apache.Iggy.Contracts.Http.Auth;
 using Apache.Iggy.Enums;
 using Apache.Iggy.Exceptions;
-<<<<<<< HEAD
-using Apache.Iggy.Headers;
-=======
->>>>>>> 7ef307c4
 using Apache.Iggy.Kinds;
 using Apache.Iggy.Messages;
 using Apache.Iggy.StringHandlers;
@@ -47,33 +38,16 @@
 {
     private const string Context = "csharp-sdk";
 
-<<<<<<< HEAD
-    private readonly Channel<MessageSendRequest>? _channel;
-=======
->>>>>>> 7ef307c4
     private readonly HttpClient _httpClient;
 
     //TODO - create mechanism for refreshing jwt token
     //TODO - replace the HttpClient with IHttpClientFactory, when implementing support for ASP.NET Core DI
     //TODO - the error handling pattern is pretty ugly, look into moving it into an extension method
     private readonly JsonSerializerOptions _jsonSerializerOptions;
-<<<<<<< HEAD
-    private readonly ILogger<HttpMessageStream> _logger;
-    private readonly IMessageInvoker? _messageInvoker;
-    private readonly MessagePollingSettings _messagePollingSettings;
-=======
->>>>>>> 7ef307c4
 
     internal HttpMessageStream(HttpClient httpClient)
     {
         _httpClient = httpClient;
-<<<<<<< HEAD
-        _channel = channel;
-        _messagePollingSettings = messagePollingSettings;
-        _messageInvoker = messageInvoker;
-        _logger = loggerFactory.CreateLogger<HttpMessageStream>();
-=======
->>>>>>> 7ef307c4
 
         _jsonSerializerOptions = new JsonSerializerOptions
         {
@@ -250,88 +224,14 @@
         }
 
         await HandleResponseAsync(response);
-<<<<<<< HEAD
-
-        return null;
-    }
-
-    public async Task SendMessagesAsync(MessageSendRequest request,
-        Func<byte[], byte[]>? encryptor = null,
-        CancellationToken token = default)
-    {
-        if (encryptor is not null)
-        {
-            for (var i = 0; i < request.Messages.Count; i++)
-            {
-                request.Messages[i] = request.Messages[i] with { Payload = encryptor(request.Messages[i].Payload) };
-            }
-        }
-
-        if (_messageInvoker is not null)
-        {
-            await _messageInvoker.SendMessagesAsync(request, token);
-            return;
-        }
-
-        await _channel!.Writer.WriteAsync(request, token);
-=======
-
-        return null;
->>>>>>> 7ef307c4
+
+        return null;
     }
 
     public async Task SendMessagesAsync(Identifier streamId, Identifier topicId, Partitioning partitioning,
         IList<Message> messages,
         CancellationToken token = default)
     {
-<<<<<<< HEAD
-        IList<TMessage> messages = request.Messages;
-        //TODO - maybe get rid of this closure ?
-        var sendRequest = new MessageSendRequest
-        {
-            StreamId = request.StreamId,
-            TopicId = request.TopicId,
-            Partitioning = request.Partitioning,
-            Messages = messages.Select(message =>
-            {
-                return new Message
-                {
-                    // TODO: message id
-                    Header = new MessageHeader { Id = 0 },
-                    UserHeaders = headers,
-                    Payload = encryptor is not null ? encryptor(serializer(message)) : serializer(message)
-                };
-            }).ToArray()
-        };
-
-        if (_messageInvoker is not null)
-        {
-            try
-            {
-                await _messageInvoker.SendMessagesAsync(sendRequest, token);
-            }
-            catch
-            {
-                var partId = BinaryPrimitives.ReadInt32LittleEndian(sendRequest.Partitioning.Value);
-                _logger.LogError(
-                    "Error encountered while sending messages - Stream ID:{StreamId}, Topic ID:{TopicId}, Partition ID: {PartitionId}",
-                    sendRequest.StreamId, sendRequest.TopicId, partId);
-            }
-
-            return;
-        }
-
-        await _channel!.Writer.WriteAsync(sendRequest, token);
-    }
-
-    public async Task FlushUnsavedBufferAsync(Identifier streamId, Identifier topicId, uint partitionId, bool fsync,
-        CancellationToken token = default)
-    {
-        var url = CreateUrl($"/streams/{streamId}/topics/{topicId}/messages/flush/{partitionId}/{fsync}");
-
-        var response = await _httpClient.GetAsync(url, token);
-
-=======
         var request = new MessageSendRequest
         {
             StreamId = streamId,
@@ -346,53 +246,12 @@
             data,
             token);
 
->>>>>>> 7ef307c4
-        if (!response.IsSuccessStatusCode)
-        {
-            await HandleResponseAsync(response);
-        }
-    }
-
-<<<<<<< HEAD
-    public async Task<PolledMessages> PollMessagesAsync(MessageFetchRequest request,
-        Func<byte[], byte[]>? decryptor = null,
-        CancellationToken token = default)
-    {
-        var url = CreateUrl(
-            $"/streams/{request.StreamId}/topics/{request.TopicId}/messages?consumer_id={request.Consumer.Id}" +
-            $"&partition_id={request.PartitionId}&kind={request.PollingStrategy.Kind}&value={request.PollingStrategy.Value}&count={request.Count}&auto_commit={request.AutoCommit}");
-
-        var response = await _httpClient.GetAsync(url, token);
-        if (response.IsSuccessStatusCode)
-        {
-            var pollMessages = await response.Content.ReadFromJsonAsync<PolledMessages>(_jsonSerializerOptions, token)
-                               ?? PolledMessages.Empty;
-
-            if (decryptor is null)
-            {
-                return pollMessages;
-            }
-
-            foreach (var message in pollMessages.Messages)
-            {
-                message.Payload = decryptor(message.Payload);
-            }
-
-            return pollMessages;
-        }
-
-        await HandleResponseAsync(response);
-        return PolledMessages.Empty;
-    }
-
-    public async Task<PolledMessages<TMessage>> PollMessagesAsync<TMessage>(MessageFetchRequest request,
-        Func<byte[], TMessage> deserializer, Func<byte[], byte[]>? decryptor = null,
-        CancellationToken token = default)
-    {
-        var url = CreateUrl(
-            $"/streams/{request.StreamId}/topics/{request.TopicId}/messages?consumer_id={request.Consumer.Id}" +
-            $"&partition_id={request.PartitionId}&kind={request.PollingStrategy.Kind}&value={request.PollingStrategy.Value}&count={request.Count}&auto_commit={request.AutoCommit}");
-=======
+        if (!response.IsSuccessStatusCode)
+        {
+            await HandleResponseAsync(response);
+        }
+    }
+
     public async Task FlushUnsavedBufferAsync(Identifier streamId, Identifier topicId, uint partitionId, bool fsync,
         CancellationToken token = default)
     {
@@ -413,103 +272,18 @@
         var partitionIdParam = partitionId.HasValue ? $"&partition_id={partitionId.Value}" : string.Empty;
         var url = CreateUrl($"/streams/{streamId}/topics/{topicId}/messages?consumer_id={consumer.Id}" +
                             $"{partitionIdParam}&kind={pollingStrategy.Kind}&value={pollingStrategy.Value}&count={count}&auto_commit={autoCommit}");
->>>>>>> 7ef307c4
 
         var response = await _httpClient.GetAsync(url, token);
         if (response.IsSuccessStatusCode)
         {
             var pollMessages = await response.Content.ReadFromJsonAsync<PolledMessages>(_jsonSerializerOptions, token)
                                ?? PolledMessages.Empty;
-<<<<<<< HEAD
-
-            var messages = new List<MessageResponse<TMessage>>();
-            foreach (var message in pollMessages.Messages)
-            {
-                if (decryptor is not null)
-                {
-                    message.Payload = decryptor(message.Payload);
-                }
-
-                messages.Add(new MessageResponse<TMessage>
-                {
-                    Message = deserializer(message.Payload),
-                    Header = message.Header,
-                    UserHeaders = message.UserHeaders
-                });
-            }
-
-            return new PolledMessages<TMessage>
-            {
-                PartitionId = pollMessages.PartitionId,
-                CurrentOffset = pollMessages.CurrentOffset,
-                Messages = messages
-            };
-        }
-
-        await HandleResponseAsync(response);
-        return PolledMessages<TMessage>.Empty;
-    }
-
-    public async IAsyncEnumerable<MessageResponse<TMessage>> PollMessagesAsync<TMessage>(PollMessagesRequest request,
-        Func<byte[], TMessage> deserializer, Func<byte[], byte[]>? decryptor = null,
-        [EnumeratorCancellation] CancellationToken token = default)
-    {
-        var channel = Channel.CreateUnbounded<MessageResponse<TMessage>>();
-        var autoCommit = _messagePollingSettings.StoreOffsetStrategy switch
-        {
-            StoreOffset.Never => false,
-            StoreOffset.WhenMessagesAreReceived => true,
-            StoreOffset.AfterProcessingEachMessage => false,
-            _ => throw new ArgumentOutOfRangeException()
-        };
-        var fetchRequest = new MessageFetchRequest
-        {
-            Consumer = request.Consumer,
-            StreamId = request.StreamId,
-            TopicId = request.TopicId,
-            AutoCommit = autoCommit,
-            Count = request.Count,
-            PartitionId = request.PartitionId,
-            PollingStrategy = request.PollingStrategy
-        };
-
-
-        _ = StartPollingMessagesAsync(fetchRequest, deserializer, _messagePollingSettings.Interval, channel.Writer,
-            decryptor, token);
-        await foreach (MessageResponse<TMessage> messageResponse in channel.Reader.ReadAllAsync(token))
-        {
-            yield return messageResponse;
-
-            var currentOffset = messageResponse.Header.Offset;
-            if (_messagePollingSettings.StoreOffsetStrategy is StoreOffset.AfterProcessingEachMessage)
-            {
-                try
-                {
-                    await StoreOffsetAsync(request.Consumer, request.StreamId, request.TopicId, currentOffset,
-                        request.PartitionId, token);
-                }
-                catch
-                {
-                    _logger.LogError(
-                        "Error encountered while saving offset information - Offset: {Offset}, Stream ID: {StreamId}, Topic ID: {TopicId}, Partition ID: {PartitionId}",
-                        currentOffset, request.StreamId, request.TopicId, request.PartitionId);
-                }
-            }
-
-            if (request.PollingStrategy.Kind is MessagePolling.Offset)
-            {
-                //TODO - check with profiler whether this doesn't cause a lot of allocations
-                request.PollingStrategy = PollingStrategy.Offset(currentOffset + 1);
-            }
-        }
-=======
 
             return pollMessages;
         }
 
         await HandleResponseAsync(response, true);
         return PolledMessages.Empty;
->>>>>>> 7ef307c4
     }
 
     public async Task StoreOffsetAsync(Consumer consumer, Identifier streamId, Identifier topicId, ulong offset,
@@ -530,14 +304,9 @@
     public async Task<OffsetResponse?> GetOffsetAsync(Consumer consumer, Identifier streamId, Identifier topicId,
         uint? partitionId, CancellationToken token = default)
     {
-<<<<<<< HEAD
-        var response = await _httpClient.GetAsync($"/streams/{streamId}/topics/{topicId}/" +
-                                                  $"consumer-offsets?consumer_id={consumer.Id}&partition_id={partitionId}",
-=======
         var partitionIdParam = partitionId.HasValue ? $"&partition_id={partitionId.Value}" : string.Empty;
         var response = await _httpClient.GetAsync($"/streams/{streamId}/topics/{topicId}/" +
                                                   $"consumer-offsets?consumer_id={consumer.Id}{partitionIdParam}",
->>>>>>> 7ef307c4
             token);
         if (response.IsSuccessStatusCode)
         {
@@ -551,14 +320,9 @@
     public async Task DeleteOffsetAsync(Consumer consumer, Identifier streamId, Identifier topicId, uint? partitionId,
         CancellationToken token = default)
     {
-<<<<<<< HEAD
-        var response = await _httpClient.DeleteAsync(
-            $"/streams/{streamId}/topics/{topicId}/consumer-offsets/{consumer}?partition_id={partitionId}", token);
-=======
         var partitionIdParam = partitionId.HasValue ? $"?partition_id={partitionId.Value}" : string.Empty;
         var response = await _httpClient.DeleteAsync(
             $"/streams/{streamId}/topics/{topicId}/consumer-offsets/{consumer}{partitionIdParam}", token);
->>>>>>> 7ef307c4
         await HandleResponseAsync(response);
     }
 
@@ -803,11 +567,7 @@
 
     public async Task<AuthResponse?> LoginUser(string userName, string password, CancellationToken token = default)
     {
-<<<<<<< HEAD
-        // TODO: get version 
-=======
         // TODO: get version
->>>>>>> 7ef307c4
         var json = JsonSerializer.Serialize(new LoginUserRequest(userName, password, "", Context),
             _jsonSerializerOptions);
 
@@ -913,44 +673,6 @@
         return null;
     }
 
-<<<<<<< HEAD
-    private async Task StartPollingMessagesAsync<TMessage>(MessageFetchRequest request,
-        Func<byte[], TMessage> deserializer, TimeSpan interval, ChannelWriter<MessageResponse<TMessage>> writer,
-        Func<byte[], byte[]>? decryptor = null,
-        CancellationToken token = default)
-    {
-        var timer = new PeriodicTimer(interval);
-        while (await timer.WaitForNextTickAsync(token) || token.IsCancellationRequested)
-        {
-            try
-            {
-                PolledMessages<TMessage> fetchResponse
-                    = await PollMessagesAsync(request, deserializer, decryptor, token);
-                if (fetchResponse.Messages.Count == 0)
-                {
-                    continue;
-                }
-
-                foreach (MessageResponse<TMessage> messageResponse in fetchResponse.Messages)
-                {
-                    await writer.WriteAsync(messageResponse, token);
-                }
-            }
-            catch (Exception e)
-            {
-                _logger.LogError(e,
-                    "Error encountered while polling messages - Stream ID: {StreamId}, Topic ID: {TopicId}, Partition ID: {PartitionId}",
-                    request.StreamId, request.TopicId, request.PartitionId);
-            }
-        }
-
-        writer.Complete();
-    }
-
-    private static async Task HandleResponseAsync(HttpResponseMessage response)
-    {
-        if ((int)response.StatusCode > 300 && (int)response.StatusCode < 500)
-=======
     public void Dispose()
     {
     }
@@ -961,7 +683,6 @@
             && (int)response.StatusCode < 500
             && !(response.RequestMessage!.Method == HttpMethod.Get && response.StatusCode == HttpStatusCode.NotFound &&
                  !shouldThrowOnGetNotFound))
->>>>>>> 7ef307c4
         {
             var err = await response.Content.ReadAsStringAsync();
             throw new InvalidResponseException(err);
