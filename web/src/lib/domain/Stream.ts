--- conflicted
+++ resolved
@@ -17,11 +17,6 @@
  * under the License.
  */
 
-<<<<<<< HEAD
-
-
-=======
->>>>>>> 7ef307c4
 export type Stream = {
   id: number;
   name: string;
