--- conflicted
+++ resolved
@@ -40,11 +40,7 @@
   });
 
   const { form, errors, enhance, constraints, submitting, tainted } = superForm(
-<<<<<<< HEAD
-    defaults(zod(schema)),
-=======
     defaults(zod4(schema)),
->>>>>>> 7ef307c4
     {
       SPA: true,
       validators: zod4(schema),
