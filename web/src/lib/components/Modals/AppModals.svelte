<script lang="ts" module>
  import type { ComponentProps } from 'svelte';
  import AddPartitionsModal from './AddPartitionsModal.svelte';
  import AddStreamModal from './AddStreamModal.svelte';
  import AddTopicModal from './AddTopicModal.svelte';
  import AddUserModal from './AddUserModal.svelte';
  import DeletePartitionsModal from './DeletePartitionsModal.svelte';
  import DeleteUserModal from './DeleteUserModal.svelte';
  import EditUserModal from './EditUserModal.svelte';
  import EditUserPermissionsModal from './EditUserPermissionsModal.svelte';
  import InspectMessage from './InspectMessage.svelte';
  import StreamSettingsModal from './StreamSettingsModal.svelte';
  import TopicSettingsModal from './TopicSettingsModal.svelte';
  import { fade } from 'svelte/transition';
  import { noTypeCheck } from '$lib/utils/noTypeCheck';
  import { writable } from 'svelte/store';
  import { Keys } from '$lib/utils/constants/keys';

  const modals = {
    AddPartitionsModal,
    AddStreamModal,
    AddTopicModal,
    AddUserModal,
    DeletePartitionsModal,
    DeleteUserModal,
    EditUserModal,
    EditUserPermissionsModal,
    InspectMessage,
    StreamSettingsModal,
    TopicSettingsModal
  };

  type DistributiveOmit<T, K extends string> = T extends T ? Omit<T, K> : never;
  type AllModals = keyof typeof modals;
  type ModalProps<T extends AllModals> = ComponentProps<(typeof modals)[T]>;
  type ExtraProps<T extends AllModals> = DistributiveOmit<ModalProps<T>, 'closeModal'>;

  const openedModal = writable<
    | {
        modal: AllModals;
        props: ModalProps<AllModals>;
      }
    | undefined
  >();

  export function openModal<T extends AllModals>(
    modal: T,
    ...args: ExtraProps<T> extends Record<string, never> ? [] : [ExtraProps<T>]
  ) {
    const props = args[0] || {};

    openedModal.set({
      modal,
      props: {
        closeModal: (cb) => {
          return new Promise<void>((res) => {
            openedModal.set(undefined);
            setTimeout(async () => {
              if (cb) cb();
              res();
            }, 250);
          });
        },
        ...props
      }
    });
  }
</script>

<svelte:window
  onkeydown={(e) => {
    if (e.key === Keys.ESCAPE && $openedModal) {
      $openedModal?.props.closeModal();
    }
  }}
/>

{#if $openedModal}
<<<<<<< HEAD
  <div 
    transition:fade={{ duration: 100 }} 
    class="fixed inset-0 bg-black/40 z-[500]" 
    onclick={() => $openedModal.props.closeModal()}
    onkeydown={(e) => {
       if (e.key === Keys.ENTER || e.key === Keys.SPACE) {
         e.preventDefault();
         $openedModal?.props.closeModal();
       }
     }}
    role="button" 
=======
  <div
    transition:fade={{ duration: 100 }}
    class="fixed inset-0 bg-black/40 z-500"
    onclick={() => $openedModal.props.closeModal()}
    onkeydown={(e) => {
      if (e.key === Keys.ENTER || e.key === Keys.SPACE) {
        e.preventDefault();
        $openedModal?.props.closeModal();
      }
    }}
    role="button"
>>>>>>> 7ef307c4
    tabindex="0"
    aria-label="Close modal"
  ></div>
  {@const SvelteComponent_1 = noTypeCheck(modals[$openedModal.modal])}
  <SvelteComponent_1 {...$openedModal.props} closeModal={$openedModal.props.closeModal} />
{/if}<|MERGE_RESOLUTION|>--- conflicted
+++ resolved
@@ -76,19 +76,6 @@
 />
 
 {#if $openedModal}
-<<<<<<< HEAD
-  <div 
-    transition:fade={{ duration: 100 }} 
-    class="fixed inset-0 bg-black/40 z-[500]" 
-    onclick={() => $openedModal.props.closeModal()}
-    onkeydown={(e) => {
-       if (e.key === Keys.ENTER || e.key === Keys.SPACE) {
-         e.preventDefault();
-         $openedModal?.props.closeModal();
-       }
-     }}
-    role="button" 
-=======
   <div
     transition:fade={{ duration: 100 }}
     class="fixed inset-0 bg-black/40 z-500"
@@ -100,7 +87,6 @@
       }
     }}
     role="button"
->>>>>>> 7ef307c4
     tabindex="0"
     aria-label="Close modal"
   ></div>
