--- conflicted
+++ resolved
@@ -1,90 +1,3 @@
-<<<<<<< HEAD
-<script lang="ts">
-  import { page } from '$app/state';
-  import Button from '$lib/components/Button.svelte';
-  import Icon from '$lib/components/Icon.svelte';
-  import { openModal } from '$lib/components/Modals/AppModals.svelte';
-  import SortableList from '$lib/components/SortableList.svelte';
-  import { typedRoute } from '$lib/types/appRoutes';
-  import { arrayMax } from '$lib/utils/arrayMax';
-  import type { StreamDetails } from '$lib/domain/StreamDetails';
-
-  interface Props {
-    data: {
-      streamDetails: StreamDetails
-    };
-  }
-
-  let { data }: Props = $props();
-  let stream = $derived(data.streamDetails);
-</script>
-
-<div class="h-[80px] flex flex-row text-xs items-center px-7">
-  <h1 class="font-semibold text-xl dark:text-white max-w-[380px] break-words line-clamp-3">
-    Stream {stream.name}
-  </h1>
-
-  <Button
-    variant="rounded"
-    class="ml-3"
-    onclick={() => openModal('StreamSettingsModal', { stream })}
-  >
-    {#snippet children()}
-      <Icon name="settings" class="dark:text-white" />
-    {/snippet}
-    {#snippet tooltip()}
-      <div>Settings</div>
-    {/snippet}
-  </Button>
-
-  <div class="flex gap-3 ml-7">
-    <div class="chip">
-      <span>Id: {stream.id}</span>
-    </div>
-    <div class="chip">
-      <span>Size: {stream.sizeFormatted}</span>
-    </div>
-    <div class="chip">
-      <span>Messages: {stream.messagesCount}</span>
-    </div>
-    <div class="chip">
-      <span>Topics: {stream.topicsCount}</span>
-    </div>
-  </div>
-
-  <Button
-    variant="contained"
-    class="ml-auto"
-    onclick={() =>
-      openModal('AddTopicModal', {
-        streamDetails: stream,
-        nextTopicId: arrayMax(data.streamDetails.topics.map((t) => t.id)) + 1
-      })}
-  >
-    <Icon name="plus" class="w-[16px] h-[16px]" strokeWidth={2} />
-    Add Topic
-  </Button>
-</div>
-
-<SortableList
-  emptyDataMessage="This stream has no topics."
-  rowClass="grid grid-cols-[150px_3fr_2fr_2fr_2fr_2fr_3fr]"
-  data={stream.topics}
-  hrefBuilder={(topic) =>
-    typedRoute(`/dashboard/streams/${+(page.params.streamId || '')}/topics/${topic.id}`)}
-  colNames={{
-    id: 'ID',
-    name: 'Name',
-    messagesCount: 'Messages',
-    partitionsCount: 'Partitions',
-    messageExpiryFormatted: 'Message expiry',
-    sizeFormatted: 'Size',
-    createdAt: 'Created',
-    sizeBytes: undefined
-  }}
-/>
-
-=======
 <script lang="ts">
   import { page } from '$app/state';
   import Button from '$lib/components/Button.svelte';
@@ -166,5 +79,4 @@
     createdAt: 'Created',
     sizeBytes: undefined
   }}
-/>
->>>>>>> 7ef307c4
+/>