--- conflicted
+++ resolved
@@ -33,30 +33,9 @@
 }
 trap cleanup EXIT INT TERM
 
-<<<<<<< HEAD
-# Check if Docker supports cap_add
-check_docker_capabilities(){
-  if ! docker info | grep -q "Security Options"; then
-    log "⚠️  Warning: Docker may not support security options"
-  fi
-
-  # Verify cap_add is supported by checking docker compose config
-  if ! docker compose config >/dev/null 2>&1; then
-    log "❌ Error: docker-compose.yml validation failed"
-    exit 1
-  fi
-}
-
 log "🧪 Running BDD tests for SDK: ${SDK}"
 log "📁 Feature file: ${FEATURE}"
 
-check_docker_capabilities
-
-=======
-log "🧪 Running BDD tests for SDK: ${SDK}"
-log "📁 Feature file: ${FEATURE}"
-
->>>>>>> 7ef307c4
 run_suite(){
   local svc="$1" emoji="$2" label="$3"
   log "${emoji}  ${label}…"
