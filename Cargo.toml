--- conflicted
+++ resolved
@@ -47,31 +47,20 @@
 [workspace.dependencies]
 aes-gcm = "0.10.3"
 ahash = { version = "0.8.12", features = ["serde"] }
-<<<<<<< HEAD
-anyhow = "1.0.99"
-=======
 anyhow = "1.0.100"
->>>>>>> 7ef307c4
 argon2 = "0.5.3"
 async-broadcast = "0.7.2"
 async-dropper = { version = "0.3.1", features = ["tokio", "simple"] }
 async-trait = "0.1.89"
 async_zip = { version = "0.0.18", features = [
-<<<<<<< HEAD
-=======
     "tokio",
->>>>>>> 7ef307c4
     "lzma",
     "bzip2",
     "xz",
     "deflate",
     "zstd",
 ] }
-<<<<<<< HEAD
-axum = { version = "0.8.4", features = ["macros"] }
-=======
 axum = "0.8.6"
->>>>>>> 7ef307c4
 axum-server = { version = "0.7.2", features = ["tls-rustls"] }
 base64 = "0.22.1"
 bench-dashboard-frontend = { path = "core/bench/dashboard/frontend" }
@@ -81,11 +70,7 @@
 bench-runner = { path = "core/bench/runner" }
 bincode = { version = "2.0.1", features = ["serde"] }
 blake3 = "1.8.2"
-<<<<<<< HEAD
-bon = "3.7.2"
-=======
 bon = "3.8.1"
->>>>>>> 7ef307c4
 byte-unit = { version = "5.1.6", default-features = false, features = [
     "serde",
     "byte",
@@ -94,16 +79,9 @@
 bytes = "1.10.1"
 charming = "0.6.0"
 chrono = { version = "0.4.42", features = ["serde"] }
-<<<<<<< HEAD
-clap = { version = "4.5.47", features = ["derive", "wrap_help"] }
-colored = "3.0.0"
-comfy-table = "7.2.1"
-config = { version = "0.15.16" }
-=======
 clap = { version = "4.5.50", features = ["derive", "wrap_help"] }
 colored = "3.0.0"
 comfy-table = "7.2.1"
->>>>>>> 7ef307c4
 console-subscriber = "0.4.1"
 crc32fast = "1.5.0"
 crossbeam = "0.8.4"
@@ -137,17 +115,10 @@
 nonzero_lit = "0.1.2"
 once_cell = "1.21.3"
 passterm = "=2.0.1"
-postcard = { version = "1.1.3", features = ["alloc"] }
-predicates = "3.1.3"
-quinn = "0.11.9"
-rand = "0.9.2"
-<<<<<<< HEAD
-regex = "1.11.2"
-reqwest = { version = "0.12.23", default-features = false, features = [
-=======
-regex = "1.12.2"
-reqwest = { version = "0.12.24", default-features = false, features = [
->>>>>>> 7ef307c4
+quinn = "0.11.8"
+postcard = { version = "1.1.1", features = ["alloc"] }
+rand = "0.9.1"
+reqwest = { version = "0.12.20", default-features = false, features = [
     "json",
     "rustls-tls",
 ] }
@@ -157,12 +128,20 @@
     "tokio-rustls-tls",
     "tags",
 ] }
-<<<<<<< HEAD
 rustls = { version = "0.23.31", features = ["ring"] }
 serde = { version = "1.0.225", features = ["derive", "rc"] }
 serde_json = "1.0.145"
 serde_with = { version = "3.14.0", features = ["base64", "macros"] }
 serde_yml = "0.0.12"
+rust-s3 = { version = "0.37.0", default-features = false, features = [
+    "tokio-rustls-tls",
+    "tags",
+] }
+rustls = { version = "0.23.34", features = ["ring"] }
+serde = { version = "1.0.228", features = ["derive", "rc"] }
+serde_json = "1.0.145"
+serde_with = { version = "3.15.1", features = ["base64", "macros"] }
+serde_yaml_ng = "0.10.0"
 serial_test = "3.2.0"
 server = { path = "core/server" }
 simd-json = { version = "0.15.1", features = ["serde_impl"] }
@@ -198,26 +177,6 @@
 tokio-rustls = "0.26.2"
 tokio-util = { version = "0.7.16", features = ["compat"] }
 toml = "0.9.5"
-=======
-rustls = { version = "0.23.34", features = ["ring"] }
-serde = { version = "1.0.228", features = ["derive", "rc"] }
-serde_json = "1.0.145"
-serde_with = { version = "3.15.1", features = ["base64", "macros"] }
-serde_yaml_ng = "0.10.0"
-serial_test = "3.2.0"
-server = { path = "core/server" }
-simd-json = { version = "0.17.0", features = ["serde_impl"] }
-strum = { version = "0.27.2", features = ["derive"] }
-strum_macros = "0.27.2"
-sysinfo = "0.37.2"
-tempfile = "3.23.0"
-test-case = "3.3.1"
-thiserror = "2.0.17"
-tokio = { version = "1.48.0", features = ["full"] }
-tokio-rustls = "0.26.4"
-tokio-util = { version = "0.7.16", features = ["compat"] }
-toml = "0.9.8"
->>>>>>> 7ef307c4
 tower-http = { version = "0.6.6", features = [
     "add-extension",
     "cors",
@@ -239,29 +198,9 @@
     "serde",
     "zerocopy",
 ] }
-<<<<<<< HEAD
-webpki-roots = "1.0.2"
-zip = "5.1.1"
-
-[profile.release]
-lto = true
-codegen-units = 1
-
-[patch.crates-io]
-compio = { git = "https://github.com/compio-rs/compio.git", rev = "fe4243f0b6811ebc325afd081c9b087b4d9817be" }
-compio-driver = { git = "https://github.com/compio-rs/compio.git", rev = "fe4243f0b6811ebc325afd081c9b087b4d9817be" }
-compio-fs = { git = "https://github.com/compio-rs/compio.git", rev = "fe4243f0b6811ebc325afd081c9b087b4d9817be" }
-compio-io = { git = "https://github.com/compio-rs/compio.git", rev = "fe4243f0b6811ebc325afd081c9b087b4d9817be" }
-compio-net = { git = "https://github.com/compio-rs/compio.git", rev = "fe4243f0b6811ebc325afd081c9b087b4d9817be" }
-compio-runtime = { git = "https://github.com/compio-rs/compio.git", rev = "fe4243f0b6811ebc325afd081c9b087b4d9817be" }
-compio-tls = { git = "https://github.com/compio-rs/compio.git", rev = "fe4243f0b6811ebc325afd081c9b087b4d9817be" }
-compio-quic = { git = "https://github.com/compio-rs/compio.git", rev = "fe4243f0b6811ebc325afd081c9b087b4d9817be" }
-compio-buf = { git = "https://github.com/compio-rs/compio.git", rev = "fe4243f0b6811ebc325afd081c9b087b4d9817be" }
-=======
 webpki-roots = "1.0.3"
 zip = "6.0.0"
 
 [profile.release]
 lto = true
-codegen-units = 1
->>>>>>> 7ef307c4
+codegen-units = 1