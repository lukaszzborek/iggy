# Apache Iggy Connectors

The highly performant and modular runtime for statically typed, yet dynamically loaded connectors. Ingest the data from the external sources and push it further to the Iggy streams, or fetch the data from the Iggy streams and push it further to the external sources. Create your own Rust plugins by simply implementing either the `Source` or `Sink` trait and build custom pipelines for the data processing.

**This is still WiP, and the runtime can be started only after compilation from the source code (no installable package yet).**

The [docker image](https://hub.docker.com/r/apache/iggy-connect) is available, and can be fetched via `docker pull apache/iggy-connect`.

## Features

- **High Performance**: Utilizes Rust's performance characteristics to ensure fast data ingestion and egress.
- **Low memory footprint**: Designed with memory efficiency in mind, minimizing the memory footprint of the connectors.
- **Modular Design**: Designed with modularity in mind, allowing for easy extension and customization.
- **Dynamic Loading**: Supports dynamic loading of plugins, enabling seamless integration with various data sources and sinks.
- **Statically Typed**: Ensures type safety and compile-time checks, reducing runtime errors.
- **Easy Customization**: Provides a simple interface for implementing custom connectors, making it easy to create new plugins.
- **Data transformation**: Supports data transformation with the help of existing functions.
- **Powerful configuration**: Define your sinks, sources, and transformations in the configuration file.

## Quick Start

1. Build the project in release mode (or debug, and update the connectors paths in the config accordingly), and make sure that the plugins specified in `core/connectors/example_config.toml` under `path` are available. You can use either of `toml`, `json` or `yaml` formats for the configuration file.

2. Run `docker compose up -d` from `/examples/rust/src/sink-data-producer` which will start the Quickwit server to be used by an example sink connector. At this point, you can access the Quickwit UI at [http://localhost:7280](http://localhost:7280) - check this dashboard again later on, after the `events` index will be created.

<<<<<<< HEAD
3. Set environment variable `IGGY_CONNECTORS_CONFIG_PATH=core/connectors/runtime/config` (adjust the path as needed) pointing to the runtime configuration file.
=======
3. Set environment variable `IGGY_CONNECTORS_CONFIG_PATH=core/connectors/runtime/example_config.toml` (adjust the path as needed) pointing to the runtime configuration file.
>>>>>>> 7ef307c4

4. Start the Iggy server and invoke the following commands via Iggy CLI to create the example streams and topics used by the sample connectors.

    ```bash
    iggy --username iggy --password iggy stream create example_stream
    iggy --username iggy --password iggy topic create example_stream example_topic 1 none 1d
    iggy --username iggy --password iggy stream create qw
    iggy --username iggy --password iggy topic create qw records 1 none 1d
    ```

5. Execute `cargo run --example sink-data-producer -r` which will start the example data producer application, sending the messages to previously created `qw` stream and `records` topic (this will be used by the Quickwit sink connector).

6. Start the connector runtime `cargo run --bin iggy-connectors -r` - you should be able to browse Quickwit UI with records being constantly added to the `events` index. At the same time, you should see the new messages being added to the `example` stream and `topic1` topic by the test source connector - you can use Iggy Web UI to browse the data. The messages will have applied the basic fields transformations.

## Runtime

All the connectors are implemented as Rust libraries and can be used as a part of the connector runtime. The runtime is responsible for managing the lifecycle of the connectors and providing the necessary infrastructure for the connectors to run. For more information, please refer to the **[runtime documentation](https://github.com/apache/iggy/tree/master/core/connectors/runtime)**.

## Sink

Sinks are responsible for consuming the messages from the configured stream(s) and topic(s) and sending them further to the specified destination. For example, the Quickwit sink connector is responsible for sending the messages to the Quickwit indexer.

Please refer to the **[Sink documentation](https://github.com/apache/iggy/tree/master/core/connectors/sinks)** for the details about the configuration and the sample implementation.

When implementing `Sink`, make sure to use the `sink_connector!` macro to expose the FFI interface and allow the connector runtime to register the sink with the runtime.
Each sink should have its own, custom configuration, which is passed along with the unique plugin ID via expected `new()` method.

## Source

Sources are responsible for producing the messages to the configured stream(s) and topic(s). For example, the Test source connector will generate the random messages that will be then sent to the configured stream and topic.

Please refer to the **[Source documentation](https://github.com/apache/iggy/tree/master/core/connectors/sources)** for the details about the configuration and the sample implementation.

## Building the connectors

New connector can be built simply by implementing either `Sink` or `Source` trait. Please check the **[sink](https://github.com/apache/iggy/tree/master/core/connectors/sinks)** or **[source](https://github.com/apache/iggy/tree/master/core/connectors/sources)** documentation, as well as the existing examples under `/sinks` and `/sources` directories.

## Transformations

Field transformations (depending on the supported payload formats) can be applied to the messages either before they are sent to the specified topic (e.g. when produced by the source connectors), or before consumed by the sink connectors. To add the new transformation, simply implement the `Transform` trait and extend the existing `load` function. Each transform may have its own, custom configuration.

To find out more about the transforms, stream decoders or encoders, please refer to the **[SDK documentation](https://github.com/apache/iggy/tree/master/core/connectors/sdk)**.<|MERGE_RESOLUTION|>--- conflicted
+++ resolved
@@ -23,11 +23,7 @@
 
 2. Run `docker compose up -d` from `/examples/rust/src/sink-data-producer` which will start the Quickwit server to be used by an example sink connector. At this point, you can access the Quickwit UI at [http://localhost:7280](http://localhost:7280) - check this dashboard again later on, after the `events` index will be created.
 
-<<<<<<< HEAD
-3. Set environment variable `IGGY_CONNECTORS_CONFIG_PATH=core/connectors/runtime/config` (adjust the path as needed) pointing to the runtime configuration file.
-=======
 3. Set environment variable `IGGY_CONNECTORS_CONFIG_PATH=core/connectors/runtime/example_config.toml` (adjust the path as needed) pointing to the runtime configuration file.
->>>>>>> 7ef307c4
 
 4. Start the Iggy server and invoke the following commands via Iggy CLI to create the example streams and topics used by the sample connectors.
 
