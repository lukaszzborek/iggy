--- conflicted
+++ resolved
@@ -22,10 +22,7 @@
 use error::RuntimeError;
 use figlet_rs::FIGfont;
 use iggy::prelude::{Client, IggyConsumer, IggyProducer};
-<<<<<<< HEAD
-=======
 use iggy_common::ConfigProvider;
->>>>>>> 7ef307c4
 use iggy_connector_sdk::{
     StreamDecoder, StreamEncoder,
     sink::ConsumeCallback,
@@ -112,19 +109,6 @@
         .init();
 
     let config_path =
-<<<<<<< HEAD
-        env::var("IGGY_CONNECTORS_CONFIG_PATH").unwrap_or_else(|_| "config".to_string());
-    info!("Starting Iggy Connectors Runtime, loading configuration from: {config_path}...");
-    let builder = Config::builder()
-        .add_source(File::with_name(&config_path))
-        .add_source(Environment::with_prefix("IGGY_CONNECTORS").separator("_"));
-
-    let config: RuntimeConfig = builder
-        .build()
-        .expect("Failed to build runtime config")
-        .try_deserialize()
-        .expect("Failed to deserialize runtime config");
-=======
         env::var("IGGY_CONNECTORS_CONFIG_PATH").unwrap_or_else(|_| DEFAULT_CONFIG_PATH.to_string());
     info!("Starting Iggy Connectors Runtime, loading configuration from: {config_path}...");
 
@@ -132,7 +116,6 @@
         .load_config()
         .await
         .expect("Failed to load configuration");
->>>>>>> 7ef307c4
 
     std::fs::create_dir_all(&config.state.path).expect("Failed to create state directory");
 
@@ -226,10 +209,6 @@
 
     iggy_clients.producer.shutdown().await?;
     iggy_clients.consumer.shutdown().await?;
-<<<<<<< HEAD
-
-=======
->>>>>>> 7ef307c4
     info!("All connectors closed. Runtime shutdown complete.");
     Ok(())
 }
