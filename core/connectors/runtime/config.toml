# Licensed to the Apache Software Foundation (ASF) under one
# or more contributor license agreements.  See the NOTICE file
# distributed with this work for additional information
# regarding copyright ownership.  The ASF licenses this file
# to you under the Apache License, Version 2.0 (the
# "License"); you may not use this file except in compliance
# with the License.  You may obtain a copy of the License at
#
#   http://www.apache.org/licenses/LICENSE-2.0
#
# Unless required by applicable law or agreed to in writing,
# software distributed under the License is distributed on an
# "AS IS" BASIS, WITHOUT WARRANTIES OR CONDITIONS OF ANY
# KIND, either express or implied.  See the License for the
# specific language governing permissions and limitations
# under the License.

[http] # Optional HTTP API configuration
enabled = true
address = "127.0.0.1:8081"
api_key = "" # Optional API key for authentication to be passed as `api-key` header

[http.cors] # Optional CORS configuration for HTTP API
enabled = false
allowed_methods = ["GET", "POST", "PUT", "DELETE"]
allowed_origins = ["*"]
allowed_headers = ["content-type"]
exposed_headers = [""]
allow_credentials = false
allow_private_network = false

[http.tls] # Optional TLS configuration for HTTP API
enabled = false
cert_file = "core/certs/iggy_cert.pem"
key_file = "core/certs/iggy_key.pem"

[iggy]
address = "localhost:8090"
username = "iggy"
password = "iggy"
token = "" # Personal Access Token (PAT) can be used instead of username and password

[state]
<<<<<<< HEAD
path = "local_state"

[sinks.stdout]
enabled = true
name = "Stdout sink"
path = "target/release/libiggy_connector_stdout_sink"

[[sinks.stdout.streams]]
stream = "example_stream"
topics = ["example_topic"]
schema = "json"
batch_length = 100
poll_interval = "5ms"
consumer_group = "stdout_sink_connector"

[sinks.stdout.config]
print_payload = false

[sinks.stdout.transforms.add_fields]
enabled = true

[[sinks.stdout.transforms.add_fields.fields]]
key = "message"
value.static = "hello"

[sources.random]
enabled = true
name = "Random source"
path = "target/release/libiggy_connector_random_source"
config_format = "json"

[[sources.random.streams]]
stream = "example_stream"
topic = "example_topic"
schema = "json"
batch_length = 1000
linger_time = "5ms"

[sources.random.config]
interval = "100ms"
# max_count = 1000
messages_range = [10, 50]
payload_size = 200

[sources.random.transforms.add_fields]
enabled = true

[[sources.random.transforms.add_fields.fields]]
key = "test_field"
value.static = "hello!"

[sinks.quickwit]
enabled = true
name = "Quickwit sink 1"
path = "target/release/libiggy_connector_quickwit_sink"
config_format = "yaml"

[[sinks.quickwit.streams]]
stream = "qw"
topics = ["records"]
schema = "json"
batch_length = 1000
poll_interval = "5ms"
consumer_group = "qw_sink_connector"

[sinks.quickwit.transforms.add_fields]
enabled = true

[[sinks.quickwit.transforms.add_fields.fields]]
key = "service_name"
value.static = "qw_connector"

[[sinks.quickwit.transforms.add_fields.fields]]
key = "timestamp"
value.computed = "timestamp_millis"

[[sinks.quickwit.transforms.add_fields.fields]]
key = "random_id"
value.computed = "uuid_v7"

[sinks.quickwit.transforms.delete_fields]
enabled = true
fields = ["email", "created_at"]

[sinks.quickwit.config]
url = "http://localhost:7280"
index = """
version: 0.9

index_id: events

doc_mapping:
  mode: strict
  field_mappings:
    - name: timestamp
      type: datetime
      input_formats: [unix_timestamp]
      output_format: unix_timestamp_nanos
      indexed: false
      fast: true
      fast_precision: milliseconds
    - name: service_name
      type: text
      tokenizer: raw
      fast: true
    - name: random_id
      type: text
      tokenizer: raw
      fast: true
    - name: user_id
      type: text
      tokenizer: raw
      fast: true
    - name: user_type
      type: u64
      fast: true
    - name: source
      type: text
      tokenizer: default
    - name: state
      type: text
      tokenizer: default
    - name: message
      type: text
      tokenizer: default

  timestamp_field: timestamp

indexing_settings:
  commit_timeout_secs: 10

retention:
  period: 7 days
  schedule: daily
"""
=======
path = "local_state"
>>>>>>> 7ef307c4
<|MERGE_RESOLUTION|>--- conflicted
+++ resolved
@@ -41,142 +41,4 @@
 token = "" # Personal Access Token (PAT) can be used instead of username and password
 
 [state]
-<<<<<<< HEAD
-path = "local_state"
-
-[sinks.stdout]
-enabled = true
-name = "Stdout sink"
-path = "target/release/libiggy_connector_stdout_sink"
-
-[[sinks.stdout.streams]]
-stream = "example_stream"
-topics = ["example_topic"]
-schema = "json"
-batch_length = 100
-poll_interval = "5ms"
-consumer_group = "stdout_sink_connector"
-
-[sinks.stdout.config]
-print_payload = false
-
-[sinks.stdout.transforms.add_fields]
-enabled = true
-
-[[sinks.stdout.transforms.add_fields.fields]]
-key = "message"
-value.static = "hello"
-
-[sources.random]
-enabled = true
-name = "Random source"
-path = "target/release/libiggy_connector_random_source"
-config_format = "json"
-
-[[sources.random.streams]]
-stream = "example_stream"
-topic = "example_topic"
-schema = "json"
-batch_length = 1000
-linger_time = "5ms"
-
-[sources.random.config]
-interval = "100ms"
-# max_count = 1000
-messages_range = [10, 50]
-payload_size = 200
-
-[sources.random.transforms.add_fields]
-enabled = true
-
-[[sources.random.transforms.add_fields.fields]]
-key = "test_field"
-value.static = "hello!"
-
-[sinks.quickwit]
-enabled = true
-name = "Quickwit sink 1"
-path = "target/release/libiggy_connector_quickwit_sink"
-config_format = "yaml"
-
-[[sinks.quickwit.streams]]
-stream = "qw"
-topics = ["records"]
-schema = "json"
-batch_length = 1000
-poll_interval = "5ms"
-consumer_group = "qw_sink_connector"
-
-[sinks.quickwit.transforms.add_fields]
-enabled = true
-
-[[sinks.quickwit.transforms.add_fields.fields]]
-key = "service_name"
-value.static = "qw_connector"
-
-[[sinks.quickwit.transforms.add_fields.fields]]
-key = "timestamp"
-value.computed = "timestamp_millis"
-
-[[sinks.quickwit.transforms.add_fields.fields]]
-key = "random_id"
-value.computed = "uuid_v7"
-
-[sinks.quickwit.transforms.delete_fields]
-enabled = true
-fields = ["email", "created_at"]
-
-[sinks.quickwit.config]
-url = "http://localhost:7280"
-index = """
-version: 0.9
-
-index_id: events
-
-doc_mapping:
-  mode: strict
-  field_mappings:
-    - name: timestamp
-      type: datetime
-      input_formats: [unix_timestamp]
-      output_format: unix_timestamp_nanos
-      indexed: false
-      fast: true
-      fast_precision: milliseconds
-    - name: service_name
-      type: text
-      tokenizer: raw
-      fast: true
-    - name: random_id
-      type: text
-      tokenizer: raw
-      fast: true
-    - name: user_id
-      type: text
-      tokenizer: raw
-      fast: true
-    - name: user_type
-      type: u64
-      fast: true
-    - name: source
-      type: text
-      tokenizer: default
-    - name: state
-      type: text
-      tokenizer: default
-    - name: message
-      type: text
-      tokenizer: default
-
-  timestamp_field: timestamp
-
-indexing_settings:
-  commit_timeout_secs: 10
-
-retention:
-  period: 7 days
-  schedule: daily
-"""
-=======
-path = "local_state"
->>>>>>> 7ef307c4
+path = "local_state"