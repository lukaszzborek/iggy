--- conflicted
+++ resolved
@@ -44,7 +44,6 @@
         shard: &Rc<IggyShard>,
     ) -> Result<(), IggyError> {
         debug!("session: {session}, command: {self}");
-<<<<<<< HEAD
         shard.ensure_authenticated(session)?;
         shard
             .permissioner
@@ -61,13 +60,6 @@
             let (roots, stats) = stream_ref.into_components();
             mapper::map_streams(&roots, &stats)
         });
-=======
-        let system = system.read().await;
-        let streams = system.find_streams(session).with_error(|error| {
-            format!("{COMPONENT} (error: {error}) - failed to find streams for session: {session}")
-        })?;
-        let response = mapper::map_streams(&streams);
->>>>>>> 7ef307c4
         sender.send_ok_response(&response).await?;
         Ok(())
     }
