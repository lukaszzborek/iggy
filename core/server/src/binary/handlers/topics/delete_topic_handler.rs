--- conflicted
+++ resolved
@@ -53,7 +53,6 @@
         // without it's segments.
         debug!("session: {session}, command: {self}");
 
-<<<<<<< HEAD
         // Acquire topic lock to serialize filesystem operations
         let _topic_guard = shard.fs_locks.topic_lock.lock().await;
 
@@ -77,15 +76,6 @@
             topic_id: self.topic_id.clone(),
         };
         shard.broadcast_event_to_all_shards(event).await?;
-=======
-        let mut system = system.write().await;
-        system
-                .delete_topic(session, &self.stream_id, &self.topic_id)
-                .await
-                .with_error(|error| format!(
-                    "{COMPONENT} (error: {error}) - failed to delete topic with ID: {topic_id} in stream with ID: {stream_id}, session: {session}",
-                ))?;
->>>>>>> 7ef307c4
 
         shard
             .state
