/* Licensed to the Apache Software Foundation (ASF) under one
 * or more contributor license agreements.  See the NOTICE file
 * distributed with this work for additional information
 * regarding copyright ownership.  The ASF licenses this file
 * to you under the Apache License, Version 2.0 (the
 * "License"); you may not use this file except in compliance
 * with the License.  You may obtain a copy of the License at
 *
 *   http://www.apache.org/licenses/LICENSE-2.0
 *
 * Unless required by applicable law or agreed to in writing,
 * software distributed under the License is distributed on an
 * "AS IS" BASIS, WITHOUT WARRANTIES OR CONDITIONS OF ANY
 * KIND, either express or implied.  See the License for the
 * specific language governing permissions and limitations
 * under the License.
 */
use crate::shard::IggyShard;
use std::rc::Rc;

use crate::binary::command::{BinaryServerCommand, ServerCommand, ServerCommandHandler};
use crate::binary::handlers::utils::receive_and_validate;
use crate::binary::mapper;
use crate::binary::{handlers::personal_access_tokens::COMPONENT, sender::SenderKind};
use crate::streaming::session::Session;
use anyhow::Result;
use err_trail::ErrContext;
use iggy_common::IggyError;
use iggy_common::login_with_personal_access_token::LoginWithPersonalAccessToken;
use tracing::{debug, instrument};

impl ServerCommandHandler for LoginWithPersonalAccessToken {
    fn code(&self) -> u32 {
        iggy_common::LOGIN_WITH_PERSONAL_ACCESS_TOKEN_CODE
    }

    #[instrument(skip_all, name = "trace_login_with_personal_access_token", fields(iggy_user_id = session.get_user_id(), iggy_client_id = session.client_id))]
    async fn handle(
        self,
        sender: &mut SenderKind,
        _length: u32,
        session: &Session,
        shard: &Rc<IggyShard>,
    ) -> Result<(), IggyError> {
        debug!("session: {session}, command: {self}");
        let user = shard
            .login_with_personal_access_token(&self.token, Some(session))
<<<<<<< HEAD
            .with_error_context(|error| {
=======
            .await
            .with_error(|error| {
>>>>>>> 7ef307c4
                let redacted_token = if self.token.len() > 4 {
                    format!("{}****", &self.token[..4])
                } else {
                    "****".to_string()
                };
                format!(
                    "{COMPONENT} (error: {error}) - failed to login with personal access token: {redacted_token}, session: {session}",
                )
            })?;
        let identity_info = mapper::map_identity_info(user.id);
        sender.send_ok_response(&identity_info).await?;
        Ok(())
    }
}

impl BinaryServerCommand for LoginWithPersonalAccessToken {
    async fn from_sender(sender: &mut SenderKind, code: u32, length: u32) -> Result<Self, IggyError>
    where
        Self: Sized,
    {
        match receive_and_validate(sender, code, length).await? {
            ServerCommand::LoginWithPersonalAccessToken(login_with_personal_access_token) => {
                Ok(login_with_personal_access_token)
            }
            _ => Err(IggyError::InvalidCommand),
        }
    }
}<|MERGE_RESOLUTION|>--- conflicted
+++ resolved
@@ -45,12 +45,7 @@
         debug!("session: {session}, command: {self}");
         let user = shard
             .login_with_personal_access_token(&self.token, Some(session))
-<<<<<<< HEAD
             .with_error_context(|error| {
-=======
-            .await
-            .with_error(|error| {
->>>>>>> 7ef307c4
                 let redacted_token = if self.token.len() > 4 {
                     format!("{}****", &self.token[..4])
                 } else {
