/* Licensed to the Apache Software Foundation (ASF) under one
 * or more contributor license agreements.  See the NOTICE file
 * distributed with this work for additional information
 * regarding copyright ownership.  The ASF licenses this file
 * to you under the Apache License, Version 2.0 (the
 * "License"); you may not use this file except in compliance
 * with the License.  You may obtain a copy of the License at
 *
 *   http://www.apache.org/licenses/LICENSE-2.0
 *
 * Unless required by applicable law or agreed to in writing,
 * software distributed under the License is distributed on an
 * "AS IS" BASIS, WITHOUT WARRANTIES OR CONDITIONS OF ANY
 * KIND, either express or implied.  See the License for the
 * specific language governing permissions and limitations
 * under the License.
 */

use crate::binary::command::{BinaryServerCommand, ServerCommand, ServerCommandHandler};
use crate::binary::handlers::utils::receive_and_validate;
use crate::binary::{handlers::consumer_groups::COMPONENT, sender::SenderKind};

use crate::shard::IggyShard;
use crate::shard::transmission::event::ShardEvent;
use crate::slab::traits_ext::EntityMarker;
use crate::state::command::EntryCommand;
use crate::streaming::session::Session;
use anyhow::Result;
use err_trail::ErrContext;
use iggy_common::IggyError;
use iggy_common::delete_consumer_group::DeleteConsumerGroup;
use std::rc::Rc;
use tracing::{debug, instrument};

impl ServerCommandHandler for DeleteConsumerGroup {
    fn code(&self) -> u32 {
        iggy_common::DELETE_CONSUMER_GROUP_CODE
    }

    #[instrument(skip_all, name = "trace_delete_consumer_group", fields(iggy_user_id = session.get_user_id(), iggy_client_id = session.client_id, iggy_stream_id = self.stream_id.as_string(), iggy_topic_id = self.topic_id.as_string()))]
    async fn handle(
        self,
        sender: &mut SenderKind,
        _length: u32,
        session: &Session,
        shard: &Rc<IggyShard>,
    ) -> Result<(), IggyError> {
        debug!("session: {session}, command: {self}");
        let cg = shard.delete_consumer_group(session, &self.stream_id, &self.topic_id, &self.group_id).with_error_context(|error| {
            format!(
                "{COMPONENT} (error: {error}) - failed to delete consumer group with ID: {} for topic with ID: {} in stream with ID: {} for session: {}",
                self.group_id, self.topic_id, self.stream_id, session
            )
        })?;
        let cg_id = cg.id();

<<<<<<< HEAD
        // Remove all consumer group members from ClientManager using helper functions to resolve identifiers
        let stream_id_usize = shard.streams.with_stream_by_id(
            &self.stream_id,
            crate::streaming::streams::helpers::get_stream_id(),
        );
        let topic_id_usize = shard.streams.with_topic_by_id(
            &self.stream_id,
            &self.topic_id,
            crate::streaming::topics::helpers::get_topic_id(),
        );
=======
        let mut system = system.write().await;
        system
                .delete_consumer_group(
                    session,
                    &self.stream_id,
                    &self.topic_id,
                    &self.group_id,
                )
                .await.with_error(|error| format!(
                    "{COMPONENT} (error: {error}) - failed to delete consumer group with ID: {} for topic with ID: {} in stream with ID: {} for session: {}",
                    self.group_id, self.topic_id, self.stream_id, session
                ))?;
>>>>>>> 7ef307c4

        // Get members from the deleted consumer group and make them leave
        let slab = cg.members().inner().shared_get();
        for (_, member) in slab.iter() {
            if let Err(err) = shard.client_manager.leave_consumer_group(
                member.client_id,
                stream_id_usize,
                topic_id_usize,
                cg_id,
            ) {
                tracing::warn!(
                    "{COMPONENT} (error: {err}) - failed to make client leave consumer group for client ID: {}, group ID: {}",
                    member.client_id,
                    cg_id
                );
            }
        }

        let event = ShardEvent::DeletedConsumerGroup {
            id: cg_id,
            stream_id: self.stream_id.clone(),
            topic_id: self.topic_id.clone(),
            group_id: self.group_id.clone(),
        };
        shard.broadcast_event_to_all_shards(event).await?;
        let stream_id = self.stream_id.clone();
        let topic_id = self.topic_id.clone();
        shard
            .state
            .apply(
                session.get_user_id(),
                &EntryCommand::DeleteConsumerGroup(self),
            )
            .await
            .with_error(|error| {
                format!(
                    "{COMPONENT} (error: {error}) - failed to apply delete consumer group for stream_id: {}, topic_id: {}, group_id: {cg_id}, session: {session}",
                    stream_id, topic_id
                )
            })?;
        sender.send_empty_ok_response().await?;
        Ok(())
    }
}

impl BinaryServerCommand for DeleteConsumerGroup {
    async fn from_sender(sender: &mut SenderKind, code: u32, length: u32) -> Result<Self, IggyError>
    where
        Self: Sized,
    {
        match receive_and_validate(sender, code, length).await? {
            ServerCommand::DeleteConsumerGroup(delete_consumer_group) => Ok(delete_consumer_group),
            _ => Err(IggyError::InvalidCommand),
        }
    }
}<|MERGE_RESOLUTION|>--- conflicted
+++ resolved
@@ -54,7 +54,6 @@
         })?;
         let cg_id = cg.id();
 
-<<<<<<< HEAD
         // Remove all consumer group members from ClientManager using helper functions to resolve identifiers
         let stream_id_usize = shard.streams.with_stream_by_id(
             &self.stream_id,
@@ -65,20 +64,6 @@
             &self.topic_id,
             crate::streaming::topics::helpers::get_topic_id(),
         );
-=======
-        let mut system = system.write().await;
-        system
-                .delete_consumer_group(
-                    session,
-                    &self.stream_id,
-                    &self.topic_id,
-                    &self.group_id,
-                )
-                .await.with_error(|error| format!(
-                    "{COMPONENT} (error: {error}) - failed to delete consumer group with ID: {} for topic with ID: {} in stream with ID: {} for session: {}",
-                    self.group_id, self.topic_id, self.stream_id, session
-                ))?;
->>>>>>> 7ef307c4
 
         // Get members from the deleted consumer group and make them leave
         let slab = cg.members().inner().shared_get();
