/* Licensed to the Apache Software Foundation (ASF) under one
 * or more contributor license agreements.  See the NOTICE file
 * distributed with this work for additional information
 * regarding copyright ownership.  The ASF licenses this file
 * to you under the Apache License, Version 2.0 (the
 * "License"); you may not use this file except in compliance
 * with the License.  You may obtain a copy of the License at
 *
 *   http://www.apache.org/licenses/LICENSE-2.0
 *
 * Unless required by applicable law or agreed to in writing,
 * software distributed under the License is distributed on an
 * "AS IS" BASIS, WITHOUT WARRANTIES OR CONDITIONS OF ANY
 * KIND, either express or implied.  See the License for the
 * specific language governing permissions and limitations
 * under the License.
 */

<<<<<<< HEAD
=======
use std::sync::atomic::Ordering;

use crate::streaming::partitions::COMPONENT;
use crate::streaming::partitions::partition::Partition;
use crate::streaming::segments::*;
use err_trail::ErrContext;
use iggy_common::IggyError;
use iggy_common::IggyTimestamp;
use tracing::info;

>>>>>>> 7ef307c4
pub struct DeletedSegment {
    pub end_offset: u64,
    pub messages_count: u32,
}

/*
impl Partition {
    pub fn get_segments_count(&self) -> u32 {
        self.segments.len() as u32
    }

    pub fn get_segments(&self) -> &Vec<Segment> {
        &self.segments
    }

    pub fn get_segments_mut(&mut self) -> &mut Vec<Segment> {
        &mut self.segments
    }

    pub fn get_segment(&self, start_offset: u64) -> Option<&Segment> {
        self.segments
            .iter()
            .find(|s| s.start_offset() == start_offset)
    }

    pub fn get_segment_mut(&mut self, start_offset: u64) -> Option<&mut Segment> {
        self.segments
            .iter_mut()
            .find(|s| s.start_offset() == start_offset)
    }

    pub async fn get_expired_segments_start_offsets(&self, now: IggyTimestamp) -> Vec<u64> {
        let mut expired_segments = Vec::new();
        for segment in &self.segments {
            if segment.is_expired(now).await {
                expired_segments.push(segment.start_offset());
            }
        }

        expired_segments.sort();
        expired_segments
    }

    pub async fn add_persisted_segment(&mut self, start_offset: u64) -> Result<(), IggyError> {
        info!(
            "Creating the new segment for partition with ID: {}, stream with ID: {}, topic with ID: {}...",
            self.partition_id, self.stream_id, self.topic_id
        );
        let mut new_segment = Segment::create(
            self.stream_id,
            self.topic_id,
            self.partition_id,
            start_offset,
            self.config.clone(),
            self.message_expiry,
            self.size_of_parent_stream.clone(),
            self.size_of_parent_topic.clone(),
            self.size_bytes.clone(),
            self.messages_count_of_parent_stream.clone(),
            self.messages_count_of_parent_topic.clone(),
            self.messages_count.clone(),
            true,
        );
<<<<<<< HEAD
        new_segment.open().await.with_error_context(|error| {
=======
        new_segment.persist().await.with_error(|error| {
>>>>>>> 7ef307c4
            format!("{COMPONENT} (error: {error}) - failed to persist new segment: {new_segment}",)
        })?;
        self.segments.push(new_segment);
        self.segments_count_of_parent_stream
            .fetch_add(1, Ordering::SeqCst);
        self.segments.sort_by_key(|a| a.start_offset());
        Ok(())
    }

    pub async fn delete_segment(&mut self, start_offset: u64) -> Result<DeletedSegment, IggyError> {
        let deleted_segment;
        {
            let segment = self.get_segment_mut(start_offset);
            if segment.is_none() {
                return Err(IggyError::SegmentNotFound);
            }

            let segment = segment.unwrap();
            segment.delete().await.with_error(|error| {
                format!("{COMPONENT} (error: {error}) - failed to delete segment: {segment}",)
            })?;

            deleted_segment = DeletedSegment {
                end_offset: segment.end_offset(),
                messages_count: segment.get_messages_count(),
            };
        }

        self.segments_count_of_parent_stream
            .fetch_sub(1, Ordering::SeqCst);

        self.segments.retain(|s| s.start_offset() != start_offset);
        self.segments.sort_by_key(|a| a.start_offset());
        info!(
            "Segment with start offset: {} has been deleted from partition with ID: {}, stream with ID: {}, topic with ID: {}",
            start_offset, self.partition_id, self.stream_id, self.topic_id
        );
        Ok(deleted_segment)
    }
}

*/<|MERGE_RESOLUTION|>--- conflicted
+++ resolved
@@ -16,19 +16,6 @@
  * under the License.
  */
 
-<<<<<<< HEAD
-=======
-use std::sync::atomic::Ordering;
-
-use crate::streaming::partitions::COMPONENT;
-use crate::streaming::partitions::partition::Partition;
-use crate::streaming::segments::*;
-use err_trail::ErrContext;
-use iggy_common::IggyError;
-use iggy_common::IggyTimestamp;
-use tracing::info;
-
->>>>>>> 7ef307c4
 pub struct DeletedSegment {
     pub end_offset: u64,
     pub messages_count: u32,
@@ -92,11 +79,7 @@
             self.messages_count.clone(),
             true,
         );
-<<<<<<< HEAD
         new_segment.open().await.with_error_context(|error| {
-=======
-        new_segment.persist().await.with_error(|error| {
->>>>>>> 7ef307c4
             format!("{COMPONENT} (error: {error}) - failed to persist new segment: {new_segment}",)
         })?;
         self.segments.push(new_segment);
