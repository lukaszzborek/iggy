--- conflicted
+++ resolved
@@ -19,16 +19,12 @@
 use super::IggyIndexesMut;
 use crate::streaming::utils::PooledBuffer;
 use bytes::BytesMut;
-<<<<<<< HEAD
 use compio::{
     buf::{IntoInner, IoBuf},
     fs::{File, OpenOptions},
     io::AsyncReadAtExt,
 };
 use error_set::ErrContext;
-=======
-use err_trail::ErrContext;
->>>>>>> 7ef307c4
 use iggy_common::{INDEX_SIZE, IggyError, IggyIndex, IggyIndexView};
 use std::{
     io::ErrorKind,
