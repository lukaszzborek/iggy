--- conflicted
+++ resolved
@@ -18,14 +18,10 @@
 
 use crate::streaming::persistence::COMPONENT;
 use crate::streaming::utils::file;
-<<<<<<< HEAD
 use compio::buf::IoBuf;
 use compio::fs::remove_file;
 use compio::io::AsyncWriteAtExt;
 use error_set::ErrContext;
-=======
-use err_trail::ErrContext;
->>>>>>> 7ef307c4
 use iggy_common::IggyError;
 use std::fmt::Debug;
 
@@ -71,12 +67,8 @@
             .map_err(|_| IggyError::CannotAppendToFile)?;
         file.write_all_at(bytes, position)
             .await
-<<<<<<< HEAD
             .0
             .with_error_context(|error| {
-=======
-            .with_error(|error| {
->>>>>>> 7ef307c4
                 format!("{COMPONENT} (error: {error}) - failed to write data to file: {path}")
             })
             .map_err(|_| IggyError::CannotWriteToFile)?;
@@ -93,12 +85,8 @@
         let position = 0;
         file.write_all_at(bytes, position)
             .await
-<<<<<<< HEAD
             .0
             .with_error_context(|error| {
-=======
-            .with_error(|error| {
->>>>>>> 7ef307c4
                 format!("{COMPONENT} (error: {error}) - failed to write data to file: {path}")
             })
             .map_err(|_| IggyError::CannotWriteToFile)?;
@@ -129,12 +117,8 @@
             .map_err(|_| IggyError::CannotAppendToFile)?;
         file.write_all_at(bytes, position)
             .await
-<<<<<<< HEAD
             .0
             .with_error_context(|error| {
-=======
-            .with_error(|error| {
->>>>>>> 7ef307c4
                 format!("{COMPONENT} (error: {error}) - failed to write data to file: {path}")
             })
             .map_err(|_| IggyError::CannotWriteToFile)?;
@@ -159,12 +143,8 @@
         let position = 0;
         file.write_all_at(bytes, position)
             .await
-<<<<<<< HEAD
             .0
             .with_error_context(|error| {
-=======
-            .with_error(|error| {
->>>>>>> 7ef307c4
                 format!("{COMPONENT} (error: {error}) - failed to write data to file: {path}")
             })
             .map_err(|_| IggyError::CannotWriteToFile)?;
